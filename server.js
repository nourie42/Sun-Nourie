// server.js — Fuel IQ API (fix pack 2025-10-03)
// Changes in this build:
//  - Autocomplete endpoint supports optional location bias (lat/lon/radius) to improve suggestions.
//  - Strict AADT selection: use DOT station(s) on the ENTERED ROAD ONLY. If none found, use hard fallback.
//    (We no longer pick “nearest DOT station on a different road”.)
//  - Client can pass enteredRoad; server extracts a road from the entered address if not provided.
//  - Everything else preserved: competitors layer, PDF report, math, STOP chip only for true fallback.

import express from "express";
import cors from "cors";
import fs from "fs/promises";
import path from "path";
import { fileURLToPath } from "url";
import crypto from "crypto";
import PDFDocument from "pdfkit";

const app = express();
app.use(cors());
app.use(express.json({ limit: "1mb" }));

const __filename = fileURLToPath(import.meta.url);
const __dirname = path.dirname(__filename);

const DATA_DIR = path.join(__dirname, "data");
const NORMALIZED_FILE = path.join(DATA_DIR, "normalized-addresses.json");

app.use(
  express.static(path.join(__dirname, "public"), {
    etag: false,
    lastModified: false,
    cacheControl: true,
    maxAge: 0,
    setHeaders: (res) => res.setHeader("Cache-Control", "no-store"),
  })
);
app.get("/", (_req, res) => {
  res.set("Cache-Control", "no-store");
  res.sendFile(path.join(__dirname, "public", "index.html"));
});
app.get("/health", (_req, res) => res.json({ ok: true }));

app.get("/api/config", (_req, res) => {
  res.json({
    googleMapsApiKey: GOOGLE_API_KEY || null,
    openAiEnabled: Boolean(OPENAI_API_KEY),
  });
});

const UA = "FuelEstimator/3.4 (+your-app)";
const CONTACT = process.env.OVERPASS_CONTACT || UA;
const DEFAULT_GOOGLE_API_KEY = "AIzaSyC6QditNCTyN0jk3TcBmCGHE47r8sXKRzI";
const GOOGLE_API_KEY = process.env.GOOGLE_API_KEY || DEFAULT_GOOGLE_API_KEY;
const OPENAI_API_KEY = process.env.OPENAI_API_KEY || "";
const PLACE_PHOTO_FALLBACK =
  "https://images.unsplash.com/photo-1503435980610-a51f3fb9ac6c?auto=format&fit=crop&w=1200&q=80";
const PRIORITY_BRANDS = ["Marathon", "Citgo", "Valero", "Exxon", "BP", "Shell"];
const EXCLUDED_CHAINS = [
  "Sheetz",
  "Wawa",
  "RaceTrac",
  "Race Trac",
  "Circle K",
  "7-Eleven",
  "7-11",
  "Cumberland Farms",
  "QuikTrip",
  "QT",
  "Speedway",
  "Casey",
  "Murphy",
  "Murphy USA",
  "Sunoco",
  "GetGo",
  "Pilot",
  "Flying J",
  "Love",
  "Love's",
  "Travel Centers",
  "TA",
  "Petro",
  "Costco",
  "Sam's Club",
  "BJ's",
  "Kroger",
  "Albertsons",
  "Safeway",
  "H-E-B",
  "Walmart",
];

const NOMINATIM_CACHE = new Map();
const NOMINATIM_CACHE_TTL_MS = 12 * 60 * 60 * 1000; // 12 hours
const NOMINATIM_CACHE_LIMIT = 200;

const GOOGLE_DETAIL_CACHE = new Map();
const GOOGLE_DETAIL_TTL_MS = 6 * 60 * 60 * 1000; // 6 hours
const GOOGLE_DETAIL_CACHE_LIMIT = 200;

const STATIC_FALLBACK_SITES = [
  {
    name: "Wendell Fuel Plaza",
    brand: "Independent",
    address: "353 NC-231, Wendell, NC",
    lat: 35.7814,
    lon: -78.3917,
  },
  {
    name: "Raleigh Market Gas",
    brand: "Exxon",
    address: "2901 Tryon Rd, Raleigh, NC",
    lat: 35.7296,
    lon: -78.6523,
  },
  {
    name: "Clayton Hwy Stop",
    brand: "Independent",
    address: "11297 US-70 BUS, Clayton, NC",
    lat: 35.6552,
    lon: -78.3791,
  },
];

let _cachedFetch = null;
async function getFetch() {
  if (typeof fetch === "function") return fetch;
  if (_cachedFetch) return _cachedFetch;
  const mod = await import("node-fetch");
  _cachedFetch = mod.default;
  return _cachedFetch;
}
async function fetchWithTimeout(url, opts = {}, timeoutMs = 25000) {
  const f = await getFetch();
  const ctl = new AbortController();
  const id = setTimeout(() => ctl.abort(), timeoutMs);
  try { return await f(url, { ...opts, signal: ctl.signal }); }
  finally { clearTimeout(id); }
}

function getCached(map, key) {
  const hit = map.get(key);
  if (!hit) return null;
  if (hit.expires > Date.now()) return hit.value;
  map.delete(key);
  return null;
}

function setCached(map, key, value, ttlMs, limit = 0) {
  if (!key) return;
  if (map.has(key)) map.delete(key);
  if (limit && map.size >= limit) {
    const oldestKey = map.keys().next().value;
    if (oldestKey !== undefined) map.delete(oldestKey);
  }
  map.set(key, { value, expires: Date.now() + Math.max(ttlMs, 0) });
}

/* -------------------- CSV (developments) -------------------- */
let csvDevData = [];
function parseCsvString(csv) {
  const rows = []; let row = [], value = "", inQuotes = false;
  for (let i = 0; i < csv.length; i++) {
    const c = csv[i];
    if (c === '"' && csv[i + 1] === '"') { value += '"'; i++; }
    else if (c === '"') { inQuotes = !inQuotes; }
    else if (c === ',' && !inQuotes) { row.push(value); value = ""; }
    else if ((c === '\n' || c === '\r') && !inQuotes) {
      if (c === '\r' && csv[i + 1] === '\n') i++;
      row.push(value); value = "";
      if (row.length > 1 || row[0] !== "") rows.push(row);
      row = [];
    } else { value += c; }
  }
  if (value !== "" || row.length > 0) { row.push(value); rows.push(row); }
  return rows;
}
function transformCsvData(rows) {
  if (!rows?.length) return [];
  const headers = rows[0], data = [];
  for (let i = 1; i < rows.length; i++) {
    const r = rows[i], obj = {};
    headers.forEach((h, idx) => (obj[h] = r[idx]));
    const town = obj["City/County"] || obj["City/County.1"] || obj["City/County.2"] || "";
    const state = obj["State"] || obj["State.1"] || "";
    const name = obj["Brand"] || obj["Brand.1"] || obj["Name"] || "";
    const status = obj["Status"] || obj["Phase"] || "";
    const details = obj["Details"] || obj["Details.1"] || obj["Notes"] || "";
    const date = obj["Date"] || obj["Date.1"] || "";
    if (!town && !state) continue;
    data.push({ name, town, state, status, details, date });
  }
  return data;
}
async function loadCsvDevData() {
  try {
    const csvPath = path.join(__dirname, "public", "developments_data.csv");
    const file = await fs.readFile(csvPath, "utf8");
    const rows = parseCsvString(file);
    csvDevData = transformCsvData(rows);
    console.log(`Loaded ${csvDevData.length} development rows from CSV`);
  } catch {
    console.warn("No developments_data.csv loaded (optional).");
    csvDevData = [];
  }
}
function norm(s) { return String(s || "").trim().toLowerCase(); }
function matchCsvDevelopments(city, county, state) {
  if (!csvDevData.length) return [];
  const st = norm(state), cty = norm(city), cnty = norm(county);
  return csvDevData.filter((r) => {
    const rState = norm(r.state), rTown = norm(r.town);
    if (!rState || !rTown) return false;
    if (rState !== st) return false;
    return (cty && (rTown === cty || rTown.includes(cty))) ||
           (cnty && (rTown === cnty || rTown.includes(cnty)));
  });
}
loadCsvDevData().catch(() => {});

function buildChatGptPayload(item) {
  const system =
    "You are an expert visual inspector of gas-station PHOTOS. Return STRICT JSON: {\\\"score\\\": int 1..10, \\\"reason\\\": string <= 140 chars}. Score ONLY what you SEE. BRANDED: older-looking equipment => HIGHER score. UNBRANDED: newer-looking equipment => HIGHER score.";
  const userText = `Context: name=${item.name}; brand=${item.brand}; is_unbranded=${item.isUnbranded}; address=${item.address}. Analyze the attached photo per rules.`;
  return {
    model: "gpt-4o-mini",
    response_format: { type: "json_object" },
    temperature: 0.2,
    messages: [
      { role: "system", content: system },
      {
        role: "user",
        content: [
          { type: "text", text: userText },
          { type: "image_url", image_url: { url: item.imageUrl } },
        ],
      },
    ],
  };
}

async function appendNormalizedAddress(entry) {
  try {
    await fs.mkdir(DATA_DIR, { recursive: true });
    let existing = [];
    try {
      const raw = await fs.readFile(NORMALIZED_FILE, "utf8");
      const parsed = JSON.parse(raw);
      if (Array.isArray(parsed)) existing = parsed;
    } catch {}
    existing.unshift(entry);
    if (existing.length > 500) existing = existing.slice(0, 500);
    await fs.writeFile(NORMALIZED_FILE, JSON.stringify(existing, null, 2));
  } catch (err) {
    console.error("Failed to store normalized address", err);
    throw err;
  }
}

/* ------------------------------ Utils ------------------------------ */
const sleep = (ms) => new Promise((r) => setTimeout(r, ms));
const toMiles = (m) => m / 1609.344;
function haversine(lat1, lon1, lat2, lon2) {
  const R = 6371000, t = (d) => (d * Math.PI) / 180;
  const dLat = t(lat2 - lat1), dLon = t(lon2 - lon1);
  const a = Math.sin(dLat / 2) ** 2 +
            Math.cos(t(lat1)) * Math.cos(t(lat2)) * Math.sin(dLon / 2) ** 2;
  return 2 * R * Math.asin(Math.sqrt(a));
}
function distMiles(a, b, c, d) { return toMiles(haversine(a, b, c, d)); }

async function runWithDeadline(promise, ms, fallback) {
  let timer;
  const timeout = new Promise((resolve) => {
    timer = setTimeout(() => resolve(fallback), ms);
  });
  try {
    return await Promise.race([promise.catch(() => fallback), timeout]);
  } finally {
    clearTimeout(timer);
  }
}

/* -------------------------- Geocoding helpers -------------------------- */
function tryParseLatLng(address) {
  const m = String(address || "").trim().match(/^\s*(-?\d+(?:\.\d+)?)\s*,\s*(-?\d+(?:\.\d+)?)\s*$/);
  if (!m) return null;
  const lat = +m[1], lon = +m[2];
  if (!Number.isFinite(lat) || !Number.isFinite(lon)) return null;
  return { lat, lon, label: `${lat}, ${lon}` };
}
async function geocodeCensus(q) {
  const url = `https://geocoding.geo.census.gov/geocoder/locations/onelineaddress?address=${encodeURIComponent(q)}&benchmark=Public_AR_Current&format=json`;
  const r = await fetchWithTimeout(url, { headers: { "User-Agent": UA, Accept: "application/json" } }, 15000);
  if (!r.ok) throw new Error(`Census ${r.status}`);
  const d = await r.json();
  const m = d?.result?.addressMatches?.[0];
  if (!m?.coordinates) throw new Error("Census: no match");
  return { lat: +m.coordinates.y, lon: +m.coordinates.x, label: m.matchedAddress || q };
}
async function geocodeNominatim(q) {
  const url = `https://nominatim.openstreetmap.org/search?format=json&limit=1&countrycodes=us&q=${encodeURIComponent(q)}`;
  const r = await fetchWithTimeout(url, { headers: { "User-Agent": UA, Accept: "application/json" } }, 10000);
  const a = await r.json();
  if (!a?.length) throw new Error("Nominatim: no result");
  return { lat: +a[0].lat, lon: +a[0].lon, label: a[0].display_name };
}

async function geocodeLoose(query) {
  const parsed = tryParseLatLng(query);
  if (parsed) return parsed;
  const cached = getCached(NOMINATIM_CACHE, query.trim().toLowerCase());
  if (cached) return cached;
  try {
    const result = await geocodeNominatim(query);
    setCached(NOMINATIM_CACHE, query.trim().toLowerCase(), result, NOMINATIM_CACHE_TTL_MS, NOMINATIM_CACHE_LIMIT);
    return result;
  } catch (err) {
    console.warn("Nominatim geocode failed", err.message || err);
    return null;
  }
}

function formatNominatimDisplay(row) {
  if (!row) return "";
  const addr = row.address || {};
  const street = (() => {
    const road = addr.road || addr.residential || addr.pedestrian || addr.path || addr.cycleway || addr.footway;
    const house = addr.house_number || addr.house_name || "";
    const parts = [];
    if (house) parts.push(String(house));
    if (road) parts.push(String(road));
    return parts.join(" ").trim();
  })();
  const locality = addr.city || addr.town || addr.village || addr.hamlet || addr.county || "";
  const regionParts = [locality, addr.state || addr.state_district || "", addr.postcode || ""].filter(Boolean);
  const tail = regionParts.join(", ");
  if (street && tail) return `${street}, ${tail}`;
  if (street) return street;
  if (tail) return tail;
  return row.display_name || "";
}

function buildOsmNormalized(row) {
  if (!row) return null;
  const addr = row.address || {};
  const lat = Number(row.lat), lon = Number(row.lon);
  if (!Number.isFinite(lat) || !Number.isFinite(lon)) return null;
  const number = addr.house_number || addr.house_name || "";
  const road = addr.road || addr.residential || addr.pedestrian || addr.path || addr.cycleway || addr.footway || "";
  const line1Raw = [number, road].filter(Boolean).join(" ").trim();
  const city = addr.city || addr.town || addr.village || addr.hamlet || "";
  const county = addr.county || "";
  const state = addr.state || addr.state_district || "";
  const postcode = addr.postcode || "";
  const countryCode = addr.country_code ? String(addr.country_code).toUpperCase() : "";
  const country = countryCode || addr.country || "";
  const formatted = row.display_name || [line1Raw, city, state, postcode].filter(Boolean).join(", ");
  const line1 = line1Raw || (formatted.split(",")[0] || "").trim();
  return {
    formatted,
    line1,
    city,
    county,
    state,
    postcode,
    country,
    lat,
    lon,
    source: "OSM",
    place_id: row.place_id || null,
    raw: addr,
  };
}
function findComponent(comps, ...types) {
  if (!Array.isArray(comps)) return "";
  for (const type of types) {
    const comp = comps.find((c) => Array.isArray(c.types) && c.types.includes(type));
    if (comp) return comp.long_name || comp.short_name || "";
  }
  return "";
}
function buildNormalizedFromGoogle(result) {
  if (!result) return null;
  const comps = Array.isArray(result.address_components) ? result.address_components : [];
  const loc = result.geometry?.location;
  const lat = Number(loc?.lat);
  const lon = Number(loc?.lng);
  if (!Number.isFinite(lat) || !Number.isFinite(lon)) return null;
  const streetNumber = findComponent(comps, "street_number");
  const route = findComponent(comps, "route");
  const line1 = [streetNumber, route].filter(Boolean).join(" ").trim();
  const city = findComponent(
    comps,
    "locality",
    "postal_town",
    "sublocality",
    "administrative_area_level_3",
    "administrative_area_level_2"
  );
  const county = findComponent(comps, "administrative_area_level_2");
  const stateComp = (() => {
    const comp = Array.isArray(comps)
      ? comps.find((c) => Array.isArray(c.types) && c.types.includes("administrative_area_level_1"))
      : null;
    if (!comp) return "";
    return comp.short_name || comp.long_name || "";
  })();
  const postcode = findComponent(comps, "postal_code");
  const countryComp = Array.isArray(comps)
    ? comps.find((c) => Array.isArray(c.types) && c.types.includes("country"))
    : null;
  const country = countryComp?.short_name || countryComp?.long_name || "";
  const formatted = result.formatted_address || [line1, city, stateComp, postcode].filter(Boolean).join(", ");
  return {
    formatted,
    line1: line1 || (formatted.split(",")[0] || "").trim(),
    city,
    county,
    state: stateComp,
    postcode,
    country,
    lat,
    lon,
    source: "Google",
    place_id: result.place_id || null,
    raw: { components: comps },
  };
}
async function reverseAdmin(lat, lon) {
  try {
    const url = `https://nominatim.openstreetmap.org/reverse?format=json&zoom=10&addressdetails=1&lat=${lat}&lon=${lon}`;
    const r = await fetchWithTimeout(url, { headers: { "User-Agent": UA, Accept: "application/json" } }, 15000);
    const j = await r.json();
    const a = j?.address || {};
    return {
      city: a.city || a.town || a.village || a.hamlet || "",
      county: a.county || "",
      state: a.state || a.region || "",
    };
  } catch {
    return { city: "", county: "", state: "" };
  }
}

/* --------------------------- State detection --------------------------- */
const STATE_CODE = {
  "alabama":"AL","alaska":"AK","arizona":"AZ","arkansas":"AR","california":"CA","colorado":"CO",
  "connecticut":"CT","delaware":"DE","district of columbia":"DC","washington, dc":"DC","dc":"DC",
  "florida":"FL","georgia":"GA","hawaii":"HI","idaho":"ID","illinois":"IL","indiana":"IN","iowa":"IA",
  "kansas":"KS","kentucky":"KY","louisiana":"LA","maine":"ME","maryland":"MD","massachusetts":"MA",
  "michigan":"MI","minnesota":"MN","mississippi":"MS","missouri":"MO","montana":"MT","nebraska":"NE",
  "nevada":"NV","new hampshire":"NH","new jersey":"NJ","new mexico":"NM","new york":"NY",
  "north carolina":"NC","north dakota":"ND","ohio":"OH","oklahoma":"OK","oregon":"OR","pennsylvania":"PA",
  "rhode island":"RI","south carolina":"SC","south dakota":"SD","tennessee":"TN","texas":"TX",
  "utah":"UT","vermont":"VT","virginia":"VA","washington":"WA","west virginia":"WV","wisconsin":"WI","wyoming":"WY"
};
function toStateCode(name) {
  const s = (name || "").trim().toLowerCase();
  return STATE_CODE[s] || (s.length === 2 ? s.toUpperCase() : null);
}

/* --------------------- Official DOT AADT providers --------------------- */
const AADT_PROVIDERS = {
  NC: { kind: "arcgis", url: "https://services.arcgis.com/NuWFvHYDMVmmxMeM/ArcGIS/rest/services/NCDOT_AADT_Stations/FeatureServer/0", geoType: "point" },
  VA: { kind: "arcgis", url: "https://services.arcgis.com/p5v98VHDX9Atv3l7/arcgis/rest/services/VDOTTrafficVolume/FeatureServer/0", geoType: "line" },
  DC: { kind: "arcgis", url: "https://maps2.dcgis.dc.gov/dcgis/rest/services/DCGIS_DATA/Transportation_TrafficVolume_WebMercator/MapServer/4", geoType: "line" },
  FL: { kind: "arcgis", url: "https://gis-fdot.opendata.arcgis.com/datasets/annual-average-daily-traffic-tda/explore", geoType: "line" },
};

/* -------------------------- ArcGIS helpers -------------------------- */
async function arcgisQueryNearby(url, lat, lon, radiusMeters = 1609, outFields = "*") {
  const p = new URLSearchParams({
    f: "json", where: "1=1", outFields,
    returnGeometry: "true",
    geometry: `${lon},${lat}`, geometryType: "esriGeometryPoint",
    inSR: "4326", spatialRel: "esriSpatialRelIntersects",
    distance: String(Math.round(radiusMeters)), units: "esriSRUnit_Meter",
    outSR: "4326", resultRecordCount: "500",
  });
  const r = await fetchWithTimeout(`${url}/query?${p}`, { headers: { "User-Agent": UA, Accept: "application/json" } }, 22000);
  if (!r.ok) return [];
  const j = await r.json();
  return Array.isArray(j.features) ? j.features : [];
}
async function arcgisQueryWhere(url, where, outFields = "*", returnGeometry = true) {
  const p = new URLSearchParams({
    f: "json", where, outFields, returnGeometry: returnGeometry ? "true" : "false",
    outSR: "4326", resultRecordCount: "500",
  });
  const r = await fetchWithTimeout(`${url}/query?${p}`, { headers: { "User-Agent": UA, Accept: "application/json" } }, 22000);
  if (!r.ok) return [];
  const j = await r.json();
  return Array.isArray(j.features) ? j.features : [];
}

/* ------------------------- AADT parsing ------------------------- */
function extractLatestAADT(attrs) {
  if (!attrs) return null;
  const pairs = [];
  for (const k of Object.keys(attrs)) {
    const up = k.toUpperCase();
    if (up === "AADT" || up === "ADT") {
      const v = +attrs[k]; if (v > 0) pairs.push({ year: null, val: v });
      continue;
    }
    if (up.includes("AADT") || up.includes("ADT")) {
      const m = String(k).match(/20\d{2}/);
      const yr = m ? +m[0] : null;
      const v = +attrs[k];
      if (v > 0) pairs.push({ year: yr, val: v });
    }
  }
  if (!pairs.length) return null;
  pairs.sort((a, b) => (b.year || 0) - (a.year || 0) || b.val - a.val);
  return { year: pairs[0].year, aadt: pairs[0].val };
}
function extractRouteLocation(attrs) {
  const routeKeys = ["ROUTE","ROUTE_COMMON_NAME","RTE_NAME","ROAD","STREET","STREETNAME","FULLNAME","NAME","ROUTEID"];
  const locKeys = ["LOCATION","START_LABEL","END_LABEL","FROM_ST","TO_ST","FROMNODE","TONODE","DESCRIPTION"];
  let route=null, loc=null;
  for (const k of Object.keys(attrs||{})) {
    const up = k.toUpperCase();
    if (!route && routeKeys.some((p)=>up.includes(p))) route = attrs[k];
    if (!loc && locKeys.some((p)=>up.includes(p))) loc = attrs[k];
  }
  return { route: route || null, location: loc || null };
}
function normalizeRoadText(s) {
  const up = String(s || "").toUpperCase();
  return up
    .replace(/\./g, "")
    .replace(/\b(ROAD)\b/g, "RD")
    .replace(/\b(STREET)\b/g, "ST")
    .replace(/\b(AVENUE)\b/g, "AVE")
    .replace(/\b(HIGHWAY)\b/g, "HWY")
    .replace(/\s+/g, " ")
    .trim();
}
function tokensForRoadName(s) {
  return normalizeRoadText(s).split(/\s+/).filter(Boolean).filter(t => !["RD","ST","AVE","HWY","N","S","E","W"].includes(t));
}
function looksNumberedHighway(s) {
  const t = String(s || "").toUpperCase();
  return /\b(I[-\s]*\d+|US[-\s]*\d+|SR[-\s]*\d+|STATE\s*ROUTE\s*\d+|NC[-\s]*\d+|VA[-\s]*\d+|FL[-\s]*\d+)\b/.test(t);
}
function buildRouteWhere(tokens, fields = ["ROUTE","ROUTE_COMMON_NAME","NAME","STREETNAME","FULLNAME","ROAD","RTE_NAME"]) {
  if (!tokens?.length) return null;
  const ors = [];
  for (const f of fields) {
    for (const t of tokens) ors.push(`UPPER(${f}) LIKE '%${t.toUpperCase().replace(/'/g, "''")}%'`);
  }
  return ors.length ? `(${ors.join(" OR ")})` : null;
}
function featureCenterAndDistance(feat, lat, lon) {
  const g = feat.geometry || {};
  if (typeof g.y === "number" && typeof g.x === "number") {
    const dist = haversine(lat, lon, g.y, g.x);
    return { lat: g.y, lon: g.x, distM: dist };
  }
  if (Array.isArray(g.paths)) {
    let best = { lat: null, lon: null, distM: Infinity };
    for (const path of g.paths) {
      for (const [x,y] of path) {
        const d = haversine(lat, lon, y, x);
        if (d < best.distM) best = { lat: y, lon: x, distM: d };
      }
    }
    return best;
  }
  return { lat: null, lon: null, distM: Infinity };
}
function featuresToStations(stateCode, feats, siteLat, siteLon) {
  const out = [];
  for (const f of feats) {
    const A = f.attributes || {};
    const latest = extractLatestAADT(A);
    if (!latest) continue;
    const pos = featureCenterAndDistance(f, siteLat, siteLon);
    if (!(Number.isFinite(pos.lat) && Number.isFinite(pos.lon))) continue;
    const rl = extractRouteLocation(A);
    out.push({
      lat: pos.lat, lon: pos.lon, distM: pos.distM,
      aadt: latest.aadt, year: latest.year,
      route: rl.route, location: rl.location,
      station_id: A.LocationID || A.Location_ID || A.OBJECTID || A.OBJECTID_1 || null,
      rte_cls: A.RTE_CLS || A.RTE_TYPE_CD || null,
      state: stateCode,
    });
  }
  out.sort((a, b) => a.distM - b.distM);
  return out;
}
function pickStationForStreet(stations, streetText) {
  if (!stations.length) return null;
  if (!streetText) return stations[0];
  const tokens = tokensForRoadName(streetText);
  const hasToken = (txt) => {
    const N = normalizeRoadText(txt || "");
    return tokens.some((t) => N.includes(t));
  };
  const withMatch = stations.filter(s => hasToken(s.route) || hasToken(s.location));
  if (withMatch.length) return withMatch[0]; // stations already sorted by distance
  if (!looksNumberedHighway(streetText)) {
    const nonNum = stations.filter(s => !(String(s.route||"").match(/\b(I|US|SR|NC|VA|FL)[-\s]?\d+/)));
    if (nonNum.length) return nonNum[0];
  }
  return stations[0];
}

/* ---------------------- Providers wrappers ---------------------- */
async function providerNearbyAADT(stateCode, lat, lon, radiusMi = 1.0) {
  const prov = AADT_PROVIDERS[stateCode];
  if (!prov) return [];
  const feats = await arcgisQueryNearby(prov.url, lat, lon, radiusMi * 1609.344).catch(() => []);
  return featuresToStations(stateCode, feats, lat, lon);
}
async function providerStationsOnStreet(stateCode, lat, lon, streetText) {
  const prov = AADT_PROVIDERS[stateCode];
  if (!prov || !streetText) return [];
  const tokens = tokensForRoadName(streetText);
  const where = buildRouteWhere(tokens);
  if (!where) return [];
  const feats = await arcgisQueryWhere(prov.url, where, "*", true).catch(() => []);
  const st = featuresToStations(stateCode, feats, lat, lon);
  // limit to ~1.5 mi; we only want stations near the site AND on that road
  return st.filter(s => s.distM <= 1.5 * 1609.344);
}

/* --------------------- Competition (OSM+Google) --------------------- */
const OVERPASS = [
  "https://overpass-api.de/api/interpreter",
  "https://overpass.kumi.systems/api/interpreter",
  "https://overpass.openstreetmap.fr/api/interpreter",
];
const OVERPASS_TIMEOUT_MS = 10000;
const OVERPASS_RETRIES_PER_ENDPOINT = 1;
async function overpassQuery(data) {
  let last = new Error("no tries");
  for (const ep of OVERPASS) {
    for (let i = 0; i < OVERPASS_RETRIES_PER_ENDPOINT; i++) {
      try {
        const r = await fetchWithTimeout(
          ep,
          { method: "POST", headers: { "User-Agent": CONTACT, "Content-Type": "application/x-www-form-urlencoded", Accept: "application/json" }, body: "data=" + encodeURIComponent(data) },
          OVERPASS_TIMEOUT_MS
        );
        const ct = r.headers.get("content-type") || "";
        const txt = await r.text();
        if (!r.ok || !ct.includes("application/json"))
          throw new Error(`Overpass ${r.status}: ${txt.slice(0, 200)}`);
        return JSON.parse(txt);
      } catch (e) { last = e; await sleep(900 * (i + 1)); }
    }
  }
  throw last;
}
const HEAVY_BRANDS = /(sheetz|wawa|race\s?trac|racetrac|buc-?ee'?s|royal\s?farms|quik.?trip|\bqt\b)/i;
const IS_SUNOCO  = /\bsunoco\b/i;
const SELF_EXCLUDE_RADIUS_MI = 0.05; // ~264 ft — avoid counting the searched site as a competitor

async function googleNearbyGasStations(lat, lon, rM = 2414) {
  if (!GOOGLE_API_KEY) return [];
  const base = `https://maps.googleapis.com/maps/api/place/nearbysearch/json?location=${lat},${lon}&radius=${rM}&type=gas_station&key=${GOOGLE_API_KEY}`;
  const out = []; let url = base; let tries = 0;
  while (url && tries < 3) {
    tries++;
    const r = await fetchWithTimeout(url, { headers: { "User-Agent": UA, Accept: "application/json" } }, 20000);
    const txt = await r.text(); if (!r.ok) break;
    let j; try { j = JSON.parse(txt); } catch { break; }
    const items = j.results || [];
    for (const it of items) {
      const name = it.name || "Fuel";
      const latc = it.geometry?.location?.lat, lonc = it.geometry?.location?.lng;
      if (!Number.isFinite(latc) || !Number.isFinite(lonc)) continue;
      const milesExact = distMiles(lat, lon, latc, lonc);
<<<<<<< HEAD
=======
      if (milesExact <= SELF_EXCLUDE_RADIUS_MI) continue; // skip the searched site (same address)
>>>>>>> b6bba305
      out.push({
        name,
        lat: +latc, lon: +lonc,
        miles: +milesExact.toFixed(3),
        heavy: HEAVY_BRANDS.test(name),
        sunoco: IS_SUNOCO.test(name),
      });
    }
    if (j.next_page_token) { await sleep(1700); url = `${base}&pagetoken=${j.next_page_token}`; }
    else url = null;
  }
  return out;
}
async function competitorsWithinRadiusMiles(lat, lon, rMi = 1.0) {
  const rM = Math.round(rMi * 1609.344);
  const q = `[out:json][timeout:25];
    ( node(around:${rM},${lat},${lon})["amenity"="fuel"];
      way(around:${rM},${lat},${lon})["amenity"="fuel"]; );
    out center tags;`;
  const [op, g] = await Promise.all([
    overpassQuery(q).then((j) => j.elements || []).catch(() => []),
    googleNearbyGasStations(lat, lon, rM).catch(() => []),
  ]);
  const opList = op.map((el) => {
    const t = el.tags || {};
    const name = t.brand || t.name || "Fuel";
    const latc = el.lat ?? el.center?.lat, lonc = el.lon ?? el.center?.lon;
    if (latc == null || lonc == null) return null;
    const milesExact = distMiles(lat, lon, latc, lonc);
<<<<<<< HEAD
=======
    if (milesExact <= SELF_EXCLUDE_RADIUS_MI) return null;
>>>>>>> b6bba305
    return {
      name, lat: +latc, lon: +lonc,
      miles: +milesExact.toFixed(3),
      heavy: HEAVY_BRANDS.test(name),
      sunoco: IS_SUNOCO.test(name),
    };
  }).filter(Boolean);
  const merged = [...opList, ...g];
  const seen = new Set(), out = [];
  for (const s of merged) {
    const k = `${Math.round(s.lat * 1e5)}|${Math.round(s.lon * 1e5)}`;
    if (seen.has(k)) continue; seen.add(k); out.push(s);
  }
  out.sort((a, b) => a.miles - b.miles);
<<<<<<< HEAD
  // Drop only the single closest point when it's effectively the searched site,
  // but keep other nearby stations even if they are very close by.
  const filtered = out.length && out[0].miles <= SELF_EXCLUDE_RADIUS_MI
    ? out.slice(1)
    : out;
  return filtered.filter((s) => s.miles <= rMi);
=======
  return out.filter((s) => s.miles <= rMi && s.miles > SELF_EXCLUDE_RADIUS_MI);
>>>>>>> b6bba305
}

async function nearbyFuelRich(lat, lon, radiusMi = 5) {
  const rM = Math.round(Math.max(0.5, Math.min(radiusMi, 25)) * 1609.344);
  const q = `[out:json][timeout:25];
    ( node(around:${rM},${lat},${lon})["amenity"="fuel"];
      way(around:${rM},${lat},${lon})["amenity"="fuel"]; );
    out center tags;`;
  const res = await overpassQuery(q).then((j) => j.elements || []).catch(() => []);
  const seen = new Set();
  return res
    .map((el) => {
      const t = el.tags || {};
      const name = t.name || t.brand || "Fuel";
      const brand = t.brand || "Independent";
      const latc = el.lat ?? el.center?.lat, lonc = el.lon ?? el.center?.lon;
      if (latc == null || lonc == null) return null;
      const k = `${Math.round(latc * 1e5)}|${Math.round(lonc * 1e5)}`;
      if (seen.has(k)) return null;
      seen.add(k);
      const addr = formatNominatimDisplay({ address: t });
      return {
        name,
        brand,
        address: addr || t["addr:full"] || t["addr:street"] || "",
        lat: +latc,
        lon: +lonc,
        isUnbranded: !PRIORITY_BRANDS.some((b) => name.toLowerCase().includes(b.toLowerCase())) && !(t.brand || "").trim(),
      };
    })
    .filter(Boolean);
}

/* ----------------------- Road context ----------------------- */
function parseMaxspeed(ms) { const m = String(ms || "").match(/(\d+)\s*(mph)?/i); return m ? +m[1] : null; }
function roadWeight(hw) {
  const order = { motorway: 6, trunk: 5, primary: 4, secondary: 3, tertiary: 2, unclassified: 1, residential: 1 };
  return order[(hw || "").replace("_link", "")] || 0;
}
async function roadContext(lat, lon) {
  const rM = Math.round(1609 * 1.2);
  const qWays = `[out:json][timeout:25];
    ( way(around:${rM},${lat},${lon})["highway"~"motorway|trunk|primary|secondary|tertiary|primary_link|secondary_link|tertiary_link"]; );
    out center tags;`;
  const qSig = `[out:json][timeout:25]; node(around:${rM},${lat},${lon})["highway"="traffic_signals"]; out;`;
  let ways = [], signals = 0;
  try { const wj = await overpassQuery(qWays); ways = wj.elements || []; } catch {}
  try { const sj = await overpassQuery(qSig); signals = (sj.elements || []).length; } catch {}
  const rows = ways.map((w) => {
    const t = w.tags || {};
    const name = t.ref || t.name || "";
    const hw = (t.highway || "").replace("_link", "");
    const lanes = +t.lanes || +t["lanes:forward"] || +t["lanes:backward"] || null;
    const speed = parseMaxspeed(t.maxspeed);
    const latc = w.center?.lat, lonc = w.center?.lon;
    const d = Number.isFinite(latc) && Number.isFinite(lonc) ? haversine(lat, lon, latc, lonc) : null;
    return { name, highway: hw, lanes, maxspeed: speed, distM: d, weight: roadWeight(hw) };
  }).filter((r) => r.weight > 0);
  rows.sort((a, b) =>
    b.weight - a.weight ||
    (b.lanes || 0) - (a.lanes || 0) ||
    (b.maxspeed || 0) - (a.maxspeed || 0) ||
    (a.distM || 1e12) - (b.distM || 1e12)
  );
  const main = rows.slice(0, 3), side = rows.slice(3, 8);
  const nice = (r) => [r.name || r.highway, r.maxspeed ? `${r.maxspeed} mph` : null, r.lanes ? `${r.lanes} lanes` : null].filter(Boolean).join(" - ");
  const mainLabel = main.map(nice).filter(Boolean).slice(0, 3).join(" | ");
  const sideLabel = side.map(nice).filter(Boolean).slice(0, 3).join(" | ");
  const intersections = Math.max(0, Math.round(rows.length / 3));
  return { summary: [mainLabel, sideLabel].filter(Boolean).join(" — "), main, side, signals, intersections };
}

/* ------------------------- Gallons computation ------------------------- */
function gallonsWithRules({ aadt, mpds, diesel, compCount, heavyCount, pricePosition, userExtrasMult = 1, trafficPullPct, gallonsPerFill }) {
  const trafficPctUsed = Number.isFinite(trafficPullPct) && trafficPullPct > 0 ? Number(trafficPullPct) : 2;
  const gallonsUsed = Number.isFinite(gallonsPerFill) && gallonsPerFill > 0 ? Number(gallonsPerFill) : 8;
  const baselineComponents = {
    trafficShare: trafficPctUsed / 100,
    trafficPullPct: trafficPctUsed,
    gallonsPerFill: gallonsUsed,
    usedCustomTraffic: Number.isFinite(trafficPullPct) && trafficPullPct > 0,
    usedCustomGallons: Number.isFinite(gallonsPerFill) && gallonsPerFill > 0,
    days: 30,
  };
  const baseline = aadt * baselineComponents.trafficShare * baselineComponents.gallonsPerFill * baselineComponents.days;

  let baseMult = 1.0;
  if (compCount === 1) baseMult = 0.75;
  else if (compCount >= 2 && compCount <= 4) baseMult = 0.6;
  else if (compCount >= 5) baseMult = 0.5;

  let heavyPenalty = 0;
  if (heavyCount === 1) heavyPenalty = 0.2;
  else if (heavyCount >= 2) heavyPenalty = 0.35;

  const compMult = Math.max(0.2, baseMult - heavyPenalty);
  const afterComp = baseline * compMult;

  const capEquip = mpds * 25 * 10.5 * 24 * (365 / 12) + ((diesel || 0) * 25 * 16 * 24) * (365 / 12);
  const SOFT = 22000, HARD = 28000;
  const capSoftTotal = mpds * SOFT, capHardTotal = mpds * HARD;

  let capped = Math.min(afterComp, capEquip, capHardTotal);
  if (afterComp > capSoftTotal) capped = Math.round(capped * 0.9);

  let priceMult = 1.0;
  if (pricePosition === "below") priceMult = 1.1;
  else if (pricePosition === "above") priceMult = 0.9;

  const preClamp = Math.round(capped * priceMult * userExtrasMult);
  const base = Math.min(preClamp, Math.round(baseline));

  const low = Math.round(base * 0.86);
  const high = Math.round(base * 1.06);

  const breakdown = {
    aadt,
    baseline: Math.round(baseline),
    baselineComponents,
    compRule: { compCount, heavyCount, baseMult, heavyPenalty, compMult, afterComp: Math.round(afterComp) },
    caps: { capEquip: Math.round(capEquip), capSoftTotal, capHardTotal },
    priceMult,
    extrasMult: userExtrasMult,
    preClamp,
    finalClampedToBaseline: base,
  };

  return {
    base,
    low,
    high,
    year2: Math.round(base * 1.027),
    year3: Math.round(base * 1.027 * 1.0125),
    breakdown,
  };
}
function formatNumberCompact(n) {
  if (!Number.isFinite(n)) return '';
  const rounded = Math.round(Number(n) * 100) / 100;
  return Math.abs(rounded - Math.round(rounded)) < 1e-9
    ? String(Math.round(rounded))
    : rounded.toFixed(2).replace(/\.?0+$/, '');
}
function formatMultiplierWithNote(value, digits = 2) {
  if (!Number.isFinite(Number(value))) return '—';
  const num = Number(value);
  const fixed = num.toFixed(digits);
  return Math.abs(num - 1) < 1e-9 ? `${fixed} (No adjustment)` : fixed;
}
function pickFirstFinite(...values) {
  for (const v of values) {
    const num = Number(v);
    if (Number.isFinite(num)) return num;
  }
  return null;
}
function formatFinalEstimateLine(result) {
  if (!result || typeof result !== 'object') return null;
  const est = result.estimate || {};
  const base = pickFirstFinite(est.base, result.base, est.low, result.low);
  const low = pickFirstFinite(est.low, result.low, Number.isFinite(base) ? Math.round(Number(base) * 0.86) : null);
  const high = pickFirstFinite(est.high, result.high, Number.isFinite(base) ? Math.round(Number(base) * 1.06) : null);
  const year2 = pickFirstFinite(est.year2, result.year2, Number.isFinite(base) ? Math.round(Number(base) * 1.027) : null);
  const year3 = pickFirstFinite(est.year3, result.year3, Number.isFinite(base) ? Math.round(Number(base) * 1.027 * 1.0125) : null);
  const fmt = (n) => (Number.isFinite(n) ? Number(n).toLocaleString() : '—');
  const range = typeof est.range === 'string' && est.range.trim()
    ? est.range.trim()
    : (Number.isFinite(low) && Number.isFinite(high)
        ? `${Number(low).toLocaleString()}–${Number(high).toLocaleString()}`
        : '—');
  return `Final (BASE): ${fmt(base)} • Range: ${range} • Y2: ${fmt(year2)} • Y3: ${fmt(year3)}`;
}
function formatBaselineSummaryLine(aadt, baselineComponents, baselineValue) {
  if (!Number.isFinite(aadt) || !Number.isFinite(baselineValue)) return null;
  const comp = baselineComponents || {};
  let pct = Number.isFinite(comp.trafficPullPct) ? Number(comp.trafficPullPct)
          : Number.isFinite(comp.traffic_pull_pct) ? Number(comp.traffic_pull_pct)
          : Number.isFinite(comp.trafficShare) ? Number(comp.trafficShare) * 100
          : null;
  let gallons = Number.isFinite(comp.gallonsPerFill) ? Number(comp.gallonsPerFill)
             : Number.isFinite(comp.gallons_per_fill) ? Number(comp.gallons_per_fill)
             : null;
  let days = Number.isFinite(comp.days) ? Number(comp.days)
          : Number.isFinite(comp.days_per_month) ? Number(comp.days_per_month)
          : 30;
  if (!Number.isFinite(pct)) pct = 2;
  if (!Number.isFinite(gallons)) gallons = 8;
  if (!Number.isFinite(days)) days = 30;
  const parts = [
    `AADT ${Number(aadt).toLocaleString()}`,
    `${formatNumberCompact(pct)}% traffic pull`,
    `${formatNumberCompact(gallons)} gal/fill`,
    `${formatNumberCompact(days)} days`,
  ];
  return `AADT math: ${parts.join(' × ')} = ${Number(baselineValue).toLocaleString()}`;
}

function cleanSummaryText(raw) {
  if (raw == null) return "";
  let text = String(raw);
  const stripPair = (open, close) => {
    const openRe = new RegExp(`^\\s*${open}`, "i");
    const closeRe = new RegExp(`${close}\\s*$`, "i");
    text = text.replace(openRe, "");
    text = text.replace(closeRe, "");
  };
  stripPair("<text[^>]*>", "</text>");
  stripPair("<summary[^>]*>", "</summary>");
  stripPair("<p[^>]*>", "</p>");
  text = text.replace(/<br\s*\/?>/gi, "\n");
  text = text.replace(/<\/p>\s*<p[^>]*>/gi, "\n\n");
  text = text.replace(/<\/?p[^>]*>/gi, "");
  text = text.replace(/<\/?text[^>]*>/gi, "");
  text = text.replace(/<\/?summary[^>]*>/gi, "");
  text = text.replace(/<\/?div[^>]*>/gi, "");
  text = text.replace(/<[^>]+>/g, " ");
  text = text.replace(/\s{2,}/g, " ");
  return text.trim();
}

/* ------------------------ Google proxy/status ------------------------ */
app.get("/google/status", async (_req, res) => {
  try {
    if (!GOOGLE_API_KEY) return res.json({ ok: false, status: "MISSING_KEY" });

    const [autoResult, streetResult] = await Promise.allSettled([
      (async () => {
        const au = `https://maps.googleapis.com/maps/api/place/autocomplete/json?input=Test&components=country:us&key=${GOOGLE_API_KEY}`;
        const r = await fetchWithTimeout(au, { headers: { "User-Agent": UA } }, 10000);
        return { ok: r.ok, status: r.ok ? "OK" : `HTTP_${r.status}` };
      })(),
      (async () => {
        const svMeta = `https://maps.googleapis.com/maps/api/streetview/metadata?location=40.758,-73.9855&key=${GOOGLE_API_KEY}`;
        const r = await fetchWithTimeout(svMeta, { headers: { "User-Agent": UA } }, 10000);
        const body = await r.json().catch(() => ({ status: r.ok ? "OK" : `HTTP_${r.status}` }));
        const metaStatus = body?.status || (r.ok ? "OK" : `HTTP_${r.status}`);
        return { ok: metaStatus === "OK", status: metaStatus };
      })(),
    ]);

    const autocomplete = autoResult.status === "fulfilled" ? autoResult.value : { ok: false, status: "ERROR" };
    const streetview = streetResult.status === "fulfilled" ? streetResult.value : { ok: false, status: "ERROR" };
    const optionalStreetviewStatuses = new Set(["REQUEST_DENIED", "INVALID_REQUEST", "UNKNOWN_ERROR"]);
    const streetviewOptional = optionalStreetviewStatuses.has(streetview.status);
    const streetviewHealthy = streetview.ok || streetviewOptional;
    const ok = autocomplete.ok && streetviewHealthy;
    const statusParts = [];
    if (!autocomplete.ok) statusParts.push(`Autocomplete ${autocomplete.status}`);
    if (!streetviewHealthy && !streetviewOptional) statusParts.push(`StreetView ${streetview.status}`);

    const details = { autocomplete };
    if (!streetviewOptional) details.streetview = streetview;

    res.json({
      ok,
      status: ok ? "WORKING" : statusParts.join("; ") || "ERROR",
      details,
    });
  } catch {
    res.json({ ok: false, status: "EXCEPTION" });
  }
});

app.post("/api/chatgpt-image", async (req, res) => {
  try {
    if (!OPENAI_API_KEY) return res.status(503).json({ ok: false, error: "OPENAI_DISABLED" });
    const item = req.body?.item || {};
    if (!item.imageUrl) return res.status(400).json({ ok: false, error: "MISSING_IMAGE" });

    const payload = buildChatGptPayload(item);
    const r = await fetchWithTimeout(
      "https://api.openai.com/v1/chat/completions",
      {
        method: "POST",
        headers: {
          "Content-Type": "application/json",
          Authorization: `Bearer ${OPENAI_API_KEY}`,
        },
        body: JSON.stringify(payload),
      },
      30000
    );

    if (!r.ok) {
      const msg = await r.text().catch(() => "");
      return res.status(502).json({ ok: false, error: `HTTP_${r.status}`, details: msg || null });
    }
    const data = await r.json();
    const txt = data.choices?.[0]?.message?.content || "{}";
    let parsed = {};
    try { parsed = JSON.parse(txt); } catch {}
    let score = Number(parsed.score);
    if (!Number.isFinite(score)) score = 5;
    score = Math.min(10, Math.max(1, score));
    const reason = (parsed.reason || "Image-based score").toString();
    return res.json({ ok: true, score, reason });
  } catch (e) {
    return res.status(500).json({ ok: false, error: "EXCEPTION", message: String(e) });
  }
});

/* Autocomplete with optional location bias */
app.get("/google/autocomplete", async (req, res) => {
  const input = String(req.query.input || "").trim();
  if (!input) return res.json({ ok: false, status: "BAD_REQUEST", items: [] });
  if (!GOOGLE_API_KEY) return res.json({ ok: false, status: "MISSING_KEY", items: [] });
  const lat = Number(req.query.lat), lon = Number(req.query.lon);
  const radius = Math.max(1000, Math.min(200000, Number(req.query.radius) || 50000)); // 1–200 km
  try {
    const loc = (Number.isFinite(lat) && Number.isFinite(lon)) ? `&location=${lat},${lon}&radius=${radius}` : "";
    const au = `https://maps.googleapis.com/maps/api/place/autocomplete/json?input=${encodeURIComponent(input)}&components=country:us${loc}&key=${GOOGLE_API_KEY}`;
    const ar = await fetchWithTimeout(au, { headers: { "User-Agent": UA } }, 15000);
    const aj = await ar.json();
    if (aj.status !== "OK" && aj.status !== "ZERO_RESULTS")
      return res.json({ ok: false, status: aj.status, items: [] });

    const predictions = (aj.predictions || []).filter((p) => p.place_id).slice(0, 8);
    if (!predictions.length) return res.json({ ok: true, status: "ZERO_RESULTS", items: [] });

    const items = predictions.map((p) => ({
      type: "Google",
      display: p.description || p.structured_formatting?.main_text || "",
      place_id: p.place_id,
      structured_formatting: p.structured_formatting || null,
      terms: p.terms || null,
      score: 1.3,
    }));

    return res.json({ ok: true, status: "OK", items });
  } catch (e) { return res.json({ ok: false, status: "ERROR", items: [], error: String(e) }); }
});

app.get("/google/place_details", async (req, res) => {
  try {
    if (!GOOGLE_API_KEY) return res.json({ ok: false, status: "MISSING_KEY" });
    const place_id = String(req.query.place_id || "").trim();
    if (!place_id) return res.json({ ok: false, status: "BAD_REQUEST" });

    const cached = getCached(GOOGLE_DETAIL_CACHE, place_id);
    if (cached) return res.json({ ok: true, status: "CACHED", item: cached });

    const fields = "formatted_address,geometry,name,place_id,address_component";
    const url = `https://maps.googleapis.com/maps/api/place/details/json?place_id=${encodeURIComponent(place_id)}&fields=${encodeURIComponent(fields)}&key=${GOOGLE_API_KEY}`;
    const r = await fetchWithTimeout(url, { headers: { "User-Agent": UA } }, 15000);
    const j = await r.json();
    if (j.status !== "OK") return res.json({ ok: false, status: j.status || "ERROR", error: j.error_message || null });

    const result = j.result || {};
    const loc = result.geometry?.location;
    if (!loc || !Number.isFinite(+loc.lat) || !Number.isFinite(+loc.lng)) {
      return res.json({ ok: false, status: "NO_LOCATION" });
    }

    const display = result.formatted_address || result.name || "";
    if (!display) return res.json({ ok: false, status: "NO_DISPLAY" });

    const normalized = buildNormalizedFromGoogle(result);
    const item = {
      type: "Google",
      display,
      lat: +loc.lat,
      lon: +loc.lng,
      place_id: result.place_id || place_id,
      normalized: normalized || null,
      storageKey: result.place_id ? `GOOGLE:${result.place_id}` : null,
      score: 1.3,
    };

    setCached(GOOGLE_DETAIL_CACHE, place_id, item, GOOGLE_DETAIL_TTL_MS, GOOGLE_DETAIL_CACHE_LIMIT);
    return res.json({ ok: true, status: "OK", item });
  } catch (e) {
    return res.json({ ok: false, status: "ERROR", error: String(e) });
  }
});

app.get("/osm/autocomplete", async (req, res) => {
  try {
    const q = String(req.query.q || req.query.input || "").trim();
    if (q.length < 2) return res.json({ ok: false, status: "BAD_REQUEST", items: [] });

    const cacheKey = q.toLowerCase();
    const cached = getCached(NOMINATIM_CACHE, cacheKey);
    if (cached) return res.json({ ok: true, status: "CACHED", items: cached });

    const url = `https://nominatim.openstreetmap.org/search?format=json&addressdetails=1&limit=6&countrycodes=us&q=${encodeURIComponent(q)}`;
    const r = await fetchWithTimeout(url, { headers: { "User-Agent": UA, Accept: "application/json" } }, 15000);
    if (!r.ok) return res.json({ ok: false, status: `HTTP_${r.status}`, items: [] });
    const arr = await r.json();
    if (!Array.isArray(arr) || !arr.length) return res.json({ ok: true, status: "ZERO_RESULTS", items: [] });

    const items = arr
      .map((row) => {
        const lat = Number(row.lat), lon = Number(row.lon);
        if (!Number.isFinite(lat) || !Number.isFinite(lon)) return null;
        const normalized = buildOsmNormalized(row);
        const display = formatNominatimDisplay(row) || row.display_name || "";
        if (!display) return null;
        const storageKey = row.place_id
          ? `OSM:${row.place_id}`
          : normalized && Number.isFinite(normalized.lat) && Number.isFinite(normalized.lon)
          ? `OSM:${normalized.lat.toFixed(6)},${normalized.lon.toFixed(6)}`
          : null;
        return {
          type: "OSM",
          display,
          lat,
          lon,
          normalized: normalized || null,
          place_id: row.place_id || null,
          storageKey,
          score: 0.7,
        };
      })
      .filter(Boolean)
      .slice(0, 8);

    setCached(NOMINATIM_CACHE, cacheKey, items, NOMINATIM_CACHE_TTL_MS, NOMINATIM_CACHE_LIMIT);
    return res.json({ ok: true, status: "OK", items });
  } catch (e) {
    return res.json({ ok: false, status: "ERROR", items: [], error: String(e) });
  }
});

app.get("/google/findplace", async (req, res) => {
  try {
    if (!GOOGLE_API_KEY) return res.json({ ok: false, status: "MISSING_KEY" });
    const input = String(req.query.input || "").trim();
    if (!input) return res.json({ ok: false, status: "BAD_REQUEST" });
    const bias = (() => {
      const la = Number(req.query.lat), lo = Number(req.query.lon), rad = Number(req.query.radius) || 50000;
      if (Number.isFinite(la) && Number.isFinite(lo)) return `&locationbias=circle:${Math.round(rad)}@${la},${lo}`;
      return "";
    })();
    const url = `https://maps.googleapis.com/maps/api/place/findplacefromtext/json?input=${encodeURIComponent(input)}&inputtype=textquery&fields=place_id,name,formatted_address,geometry&key=${GOOGLE_API_KEY}${bias}`;
    const r = await fetchWithTimeout(url, { headers: { "User-Agent": UA } }, 15000);
    const j = await r.json();
    const cand = (j.candidates || [])[0];
    if (!cand?.place_id) return res.json({ ok: false, status: j.status || "ZERO_RESULTS" });
    res.json({ ok: true, status: "OK", place_id: cand.place_id, name: cand.name, address: cand.formatted_address, location: cand.geometry?.location || null });
  } catch (e) { res.json({ ok: false, status: "EXCEPTION", error: String(e) }); }
});

app.get("/google/rating", async (req, res) => {
  try {
    if (!GOOGLE_API_KEY) return res.json({ ok: false, status: "MISSING_KEY" });
    const place_id = String(req.query.place_id || "").trim();
    if (!place_id) return res.json({ ok: false, status: "BAD_REQUEST" });
    const fields = ["name", "formatted_address", "rating", "user_ratings_total"].join(",");
    const url = `https://maps.googleapis.com/maps/api/place/details/json?place_id=${encodeURIComponent(place_id)}&fields=${encodeURIComponent(fields)}&key=${GOOGLE_API_KEY}`;
    const r = await fetchWithTimeout(url, { headers: { "User-Agent": UA, Accept: "application/json" } }, 15000);
    const j = await r.json();
    if (j.status !== "OK") return res.json({ ok: false, status: j.status || "ERROR", error: j.error_message || null });
    const g = j.result || {};
    res.json({ ok: true, status: "OK", rating: g.rating || null, total: g.user_ratings_total || 0, name: g.name || null, address: g.formatted_address || null });
  } catch (e) { res.json({ ok: false, status: "EXCEPTION", error: String(e) }); }
});
app.get("/google/rating_by_location", async (req, res) => {
  try {
    if (!GOOGLE_API_KEY) return res.json({ ok: false, status: "MISSING_KEY" });
    const lat = +req.query.lat, lon = +req.query.lon;
    if (!Number.isFinite(lat) || !Number.isFinite(lon)) return res.json({ ok: false, status: "BAD_REQUEST" });
    const r = await fetchWithTimeout(
      `https://maps.googleapis.com/maps/api/place/nearbysearch/json?location=${lat},${lon}&radius=300&type=gas_station&key=${GOOGLE_API_KEY}`, {}, 15000
    );
    const j = await r.json();
    const it = (j.results || [])[0];
    if (!it?.place_id) return res.json({ ok: false, status: "ZERO_RESULTS" });
    const d = await fetchWithTimeout(
      `https://maps.googleapis.com/maps/api/place/details/json?place_id=${it.place_id}&fields=rating,user_ratings_total&key=${GOOGLE_API_KEY}`, {}, 15000
    );
    const dj = await d.json();
    if (dj.status !== "OK") return res.json({ ok: false, status: dj.status });
    res.json({ ok: true, status: "OK", rating: dj.result?.rating || null, total: dj.result?.user_ratings_total || 0 });
  } catch (e) { res.json({ ok: false, status: "EXCEPTION", error: String(e) }); }
});

app.post("/api/addresses", async (req, res) => {
  try {
    const { input, normalized, source, place_id } = req.body || {};
    if (!normalized || !Number.isFinite(+normalized.lat) || !Number.isFinite(+normalized.lon)) {
      return res.status(400).json({ ok: false, status: "INVALID_NORMALIZED" });
    }
    const entry = {
      id: crypto.randomUUID(),
      input: String(input || ""),
      source: String(source || normalized.source || ""),
      place_id: place_id || normalized.place_id || null,
      normalized: {
        formatted: String(normalized.formatted || ""),
        line1: String(normalized.line1 || ""),
        city: String(normalized.city || ""),
        county: String(normalized.county || ""),
        state: String(normalized.state || ""),
        postcode: String(normalized.postcode || ""),
        country: String(normalized.country || ""),
        lat: +normalized.lat,
        lon: +normalized.lon,
      },
      raw: normalized.raw || null,
      created_at: new Date().toISOString(),
    };
    await appendNormalizedAddress(entry);
    res.json({ ok: true });
  } catch (e) {
    console.error("Store normalized address failed", e);
    res.status(500).json({ ok: false, status: "STORE_FAILED" });
  }
});

/* --------------------- AADT nearby (for table/map) --------------------- */
app.get("/aadt/nearby", async (req, res) => {
  try {
    const lat = +req.query.lat, lon = +req.query.lon;
    const rMi = Math.max(0.1, Math.min(5, +req.query.radiusMi || 1.0));
    if (!Number.isFinite(lat) || !Number.isFinite(lon)) {
      return res.status(400).json({ ok: false, status: "lat/lon required" });
    }
    const admin = await reverseAdmin(lat, lon);
    const st = toStateCode(admin.state) || "NC";
    const stations = await providerNearbyAADT(st, lat, lon, rMi);
    const items = stations.map(s => ({
      lat: s.lat, lon: s.lon, miles: +toMiles(s.distM).toFixed(3),
      aadt: s.aadt, year: s.year, route: s.route, location: s.location,
      rte_cls: s.rte_cls, station_id: s.station_id, source_url: AADT_PROVIDERS[st]?.url || null,
      state: st
    }));
    res.json({ ok: true, count: items.length, items, state: st });
  } catch (e) {
    res.status(500).json({ ok: false, status: "AADT nearby failed", detail: String(e) });
  }
});

/* ------------------ Helpers for strict road selection ------------------ */
function extractStreetFromAddress(addr) {
  const raw = String(addr || "").trim();
  if (!raw) return "";
  if (tryParseLatLng(raw)) return ""; // coordinates only → no street text

  // take first comma part, strip apt/suite, strip leading house number
  let first = raw.split(",")[0] || "";
  first = first.replace(/\b(Suite|Ste|Apt|Unit)\b.*$/i, "");
  first = first.replace(/^\s*\d+[A-Za-z-]?\s*,?\s*/, ""); // remove leading number
  first = first.replace(/^[^A-Za-z]+/, ""); // strip leftover punctuation like '.' from coordinates
  first = first.replace(/\s+/g, " ").trim();

  return /[A-Za-z]/.test(first) ? first : "";
}

/* ============================= Estimate core ============================= */
async function performEstimate(reqBody) {
  const { address, mpds, diesel, siteLat, siteLon, aadtOverride, advanced,
          client_rating, auto_low_rating, enteredRoad, trafficPullPct, gallonsPerFill,
          siteNotes: rawSiteNotes } = reqBody || {};

  const siteNotes = typeof rawSiteNotes === "string"
    ? rawSiteNotes.trim().slice(0, 1200)
    : "";

  const MPDS = +mpds, DIESEL = +(diesel || 0);
  if (!(Number.isFinite(MPDS) && MPDS > 0)) throw new Error("Regular MPDs required (>0)");
  if (!address && !(Number.isFinite(siteLat) && Number.isFinite(siteLon))) throw new Error("Address or coordinates required");

  const pricePosition = String(advanced?.price_position || "inline");

  // Geocode/admin
  let geo;
  if (Number.isFinite(siteLat) && Number.isFinite(siteLon)) {
    geo = { lat: +siteLat, lon: +siteLon, label: address || `${siteLat}, ${siteLon}` };
  } else {
    const direct = tryParseLatLng(address);
    geo = direct ? { lat: direct.lat, lon: direct.lon, label: direct.label } :
                   await geocodeCensus(address).catch(async()=>await geocodeNominatim(address));
  }
  const admin = await reverseAdmin(geo.lat, geo.lon);
  const stateCode = toStateCode(admin.state) || "NC";

  // Determine ENTERED ROAD (strict)
  const enteredRoadText = String(enteredRoad || extractStreetFromAddress(address || geo.label)).trim();

  // Competition (for math & map)
  const compAll3 = await competitorsWithinRadiusMiles(geo.lat, geo.lon, 3.0).catch(() => []);
  const competitors1 = compAll3.filter((c) => c.miles <= 1.0);
  const compCountDetected = competitors1.length;
  const heavyCountDetected = competitors1.filter((c) => c.heavy).length;
  const sunocoNearby = compAll3.some((c) => c.sunoco && c.miles <= 1.0);
  const ruralEligible = compAll3.length === 0;

  const compCount = compCountDetected;
  const heavyCount = heavyCountDetected;

  // Developments + roads
  const devCsv = matchCsvDevelopments(admin.city, admin.county, admin.state);
  const roads = await roadContext(geo.lat, geo.lon).catch(() => ({ summary: "", main: [], side: [], signals: 0, intersections: 0 }));

  // AADT strict: ONLY from stations on the ENTERED ROAD
  let usedAADT = null, method = "dot_station_on_entered_road";
  let aadtUsedMarker = null;
  let rawStationAADT = null;
  let mapStations = await providerNearbyAADT(stateCode, geo.lat, geo.lon, 1.0).catch(() => []);

  const overrideVal = Number(aadtOverride);
  if (Number.isFinite(overrideVal) && overrideVal > 0) {
    usedAADT = Math.round(overrideVal); method = "user_entered";
  } else {
    let onStreet = await providerStationsOnStreet(stateCode, geo.lat, geo.lon, enteredRoadText).catch(() => []);
    let pick = onStreet.length ? pickStationForStreet(onStreet, enteredRoadText) : null;

    if (!pick && stateCode === "NC" && mapStations.length) {
      pick = pickStationForStreet(mapStations, enteredRoadText) || mapStations[0];
    }

    if (pick) {
      usedAADT = pick.aadt;
      rawStationAADT = pick.aadt;
      aadtUsedMarker = {
        lat: pick.lat, lon: pick.lon, aadt: pick.aadt, year: pick.year,
        route: pick.route, location: pick.location,
        station_id: pick.station_id, source_url: AADT_PROVIDERS[stateCode]?.url || null,
        state: stateCode, fallback: false, method
      };
    }
  }
  if (!(Number.isFinite(usedAADT) && usedAADT > 0)) {
    usedAADT = 8000;
    method = "fallback_no_dot_found";
    rawStationAADT = null;
  } else if (method === "dot_station_on_entered_road" && usedAADT < 2000) {
    rawStationAADT = usedAADT;
    usedAADT = 8000;
    method = "fallback_low_aadt";
    aadtUsedMarker = null;
  }

  // Gallons
  let userExtrasMult = 1.0;
  const extras = (advanced?.extra || [])
    .map((e) => ({ pct: +e?.pct, note: String(e?.note || "").slice(0, 180) }))
    .filter((e) => Number.isFinite(e.pct));
  if (extras.length) userExtrasMult *= extras.reduce((m, e) => m * (1 + e.pct / 100), 1.0);
  const ruralRequested = !!(advanced && advanced.flags && advanced.flags.rural === true);
  const ruralApplied = ruralRequested && ruralEligible;
  if (ruralApplied) userExtrasMult *= 1.30;
  const autoLow = auto_low_rating === true || (Number.isFinite(client_rating) && client_rating < 4.0);
  if (autoLow) userExtrasMult *= 0.70;

  const calc = gallonsWithRules({
    aadt: usedAADT, mpds: MPDS, diesel: DIESEL,
    compCount, heavyCount, pricePosition, userExtrasMult,
    trafficPullPct, gallonsPerFill,
  });

  const baselineComponents = calc.breakdown?.baselineComponents || {};
  const baselineSettings = {
    traffic_pull_pct: Number.isFinite(baselineComponents.trafficPullPct) ? Number(baselineComponents.trafficPullPct) : null,
    gallons_per_fill: Number.isFinite(baselineComponents.gallonsPerFill) ? Number(baselineComponents.gallonsPerFill) : null,
    traffic_share: Number.isFinite(baselineComponents.trafficShare)
      ? Number(baselineComponents.trafficShare)
      : (Number.isFinite(baselineComponents.trafficPullPct) ? Number(baselineComponents.trafficPullPct) / 100 : null),
    days: Number.isFinite(baselineComponents.days) ? Number(baselineComponents.days) : 30,
    used_custom_traffic: baselineComponents.usedCustomTraffic === true,
    used_custom_gallons: baselineComponents.usedCustomGallons === true,
  };

  // GPT summary
  async function gptJSONCore(model, prompt) {
    if (!OPENAI_API_KEY) throw new Error("OPENAI_API_KEY missing");
    const r = await fetchWithTimeout(
      "https://api.openai.com/v1/chat/completions",
      {
        method: "POST",
        headers: { Authorization: `Bearer ${OPENAI_API_KEY}`, "Content-Type": "application/json" },
        body: JSON.stringify({
          model, response_format: { type: "json_object" }, temperature: 0.2, max_tokens: 1200,
          messages: [
            { role: "system", content: "You are a precise fuel/traffic analyst. Always reply with STRICT JSON (no markdown)." },
            { role: "user", content: prompt },
          ],
        }),
      },
      35000
    );
    const txt = await r.text(); if (!r.ok) throw new Error(`OpenAI ${r.status}: ${txt}`);
    const data = JSON.parse(txt); const content = data.choices?.[0]?.message?.content;
    if (!content) throw new Error("No GPT content");
    return JSON.parse(content);
  }
  async function gptJSONWithRetry(prompt) {
    const models = ["gpt-4o-mini", "gpt-4o"]; let last = null;
    for (const m of models) { for (let i = 0; i < 2; i++) { try { return await gptJSONCore(m, prompt); } catch (e) { last = e; await sleep(400); } } }
    throw last || new Error("GPT failed");
  }
  function sanitizeSummary(text) {
    if (!text) return "";
    const raw = String(text);
    // Remove stray XML-like wrapper tags without disturbing comparison expressions like "<2,000".
    const withoutTags = raw
      .replace(/<\/?text>/gi, "")
      .replace(/<\/?summary>/gi, "")
      .replace(/<\/?assistant>/gi, "")
      .replace(/<\/?response>/gi, "");
    return withoutTags;
  }

  async function gptSummary(ctx) {
    const sys = 'Return {"summary":"text"} in ~8–12 sentences of plain text (no XML/HTML). Include AADT method (DOT), baseline ceiling math, competition rule & big box penalties, pricing, user adjustments, caps, LOW/BASE/HIGH, and road context.';
    const prompt = `
Address: ${ctx.address}
AADT used (DOT): ${ctx.aadt} (${ctx.method})
Road (entered): ${ctx.enteredRoad}
Roads (context): ${ctx.roads.summary}
Competition: ${ctx.compCount} (Big box ${ctx.heavyCount})
Pricing: ${ctx.pricePosition}; User adjustments: ${ctx.userAdj || "none"}
Result LOW/BASE/HIGH: ${ctx.low}/${ctx.base}/${ctx.high}
`.trim();
    try {
      const j = await gptJSONWithRetry(`${sys}\n${prompt}`);
      const s = (j && j.summary) ? sanitizeSummary(j.summary).trim() : "";
      if (s) return s;
    } catch {}
    let fallback = `AADT ${ctx.aadt} (${ctx.method}); competition ${ctx.compCount} (Big box=${ctx.heavyCount}); pricing ${ctx.pricePosition}; adjustments ${ctx.userAdj || "none"}; result ${ctx.low}–${ctx.high} base ${ctx.base}.`;
    return sanitizeSummary(fallback).trim();
  }

  const adjBits = [];
  if (baselineComponents.usedCustomTraffic || baselineComponents.usedCustomGallons) {
    adjBits.push(`User baseline inputs: ${formatNumberCompact(baselineComponents.trafficPullPct)}% traffic pull × ${formatNumberCompact(baselineComponents.gallonsPerFill)} gal/fill`);
  }
  if (pricePosition === "below") adjBits.push("+10% below-market pricing");
  if (pricePosition === "above") adjBits.push("−10% above-market pricing");
  if (ruralApplied) adjBits.push("+30% rural bonus (0 comps within 3 mi)");
  if (autoLow) adjBits.push("−30% low reviews (<4.0)");
  extras.forEach((e) => adjBits.push(`${e.pct > 0 ? "+" : ""}${e.pct}% ${e.note || "adj."}`));
  const methodLabel = method === "user_entered" ? "user-entered value" : method;

  const summaryCore = await gptSummary({
    address: address || geo.label,
    aadt: usedAADT, method: methodLabel,
    enteredRoad: enteredRoadText,
    roads, compCount, heavyCount,
    pricePosition, userAdj: adjBits.join("; "),
    base: calc.base, low: calc.low, high: calc.high,
  });
  const developmentDisclaimer = "GPT did not check for major gas station developments.";
  const appendDevelopmentDisclaimer = (text) => {
    const trimmed = (text || "").trim();
    if (!trimmed) return developmentDisclaimer;
    const alreadyMentioned = trimmed.toLowerCase().includes("did not check for major gas station development");
    if (alreadyMentioned) return trimmed;
    const punctuation = /[.!?]$/.test(trimmed) ? "" : ".";
    return `${trimmed}${punctuation} ${developmentDisclaimer}`.trim();
  };
  const summaryBody = sanitizeSummary(summaryCore || "").trim();
  const summaryBase = appendDevelopmentDisclaimer(summaryBody);
  let summaryWithNotesBody = summaryBody;
  if (siteNotes) {
    summaryWithNotesBody = `${summaryBody}${summaryBody ? "\n\n" : ""}User Entered Site Notes: ${siteNotes}`;
  }
  const summaryWithNotes = appendDevelopmentDisclaimer(summaryWithNotesBody);

  // UI lines
  let aadtText = "";
  if (method === "user_entered") aadtText = `AADT: ${usedAADT.toLocaleString()} vehicles/day`;
  else if (method === "dot_station_on_entered_road") aadtText = `AADT: ${usedAADT.toLocaleString()} vehicles/day (DOT - entered road: ${enteredRoadText || "—"})`;
  else if (method === "fallback_no_dot_found") aadtText = `AADT: ${usedAADT.toLocaleString()} vehicles/day (fallback — no DOT station published for "${enteredRoadText}")`;
  else if (method === "fallback_low_aadt") {
    const rawTxt = rawStationAADT ? rawStationAADT.toLocaleString() : "<2,000";
    aadtText = `AADT: ${usedAADT.toLocaleString()} vehicles/day (fallback — DOT reported ${rawTxt} < 2,000)`;
  }
  else aadtText = `AADT: ${usedAADT.toLocaleString()} vehicles/day (${methodLabel})`;

  const nearestComp = compAll3.length ? compAll3[0].miles : null;
  let competitionText = "";
  const compTextPrefix = "Competition: ";
  if (compCount === 0) {
    if (ruralEligible) competitionText = `${compTextPrefix}None within 3 mi.`;
    else competitionText = `${compTextPrefix}None within 1 mi${nearestComp != null ? ` (nearest ~${(+nearestComp).toFixed(1)} mi)` : ""}.`;
  } else {
    competitionText = `${compTextPrefix}${compCount} station${compCount !== 1 ? "s" : ""} within 1 mi`;
    if (heavyCount > 0) {
      const bigBoxLabel = heavyCount === 1 ? "Big box competitor" : "Big box competitors";
      competitionText += ` (${heavyCount} ${bigBoxLabel})`;
    }
    competitionText += ".";
  }

  return {
    ok: true,
    estimate: { low: calc.low, range: `${Math.round(calc.low)}–${Math.round(calc.high)}`, year2: calc.year2, year3: calc.year3 },
    aadtText, competitionText, csv: devCsv,
    base: calc.base, low: calc.low, high: calc.high, year2: calc.year2, year3: calc.year3,
    inputs: {
      mpds: MPDS,
      diesel: DIESEL,
      aadt_used: usedAADT,
      price_position: pricePosition,
      aadt_components: { method, enteredRoad: enteredRoadText, raw_aadt: rawStationAADT },
      baseline_settings: baselineSettings,
    },
    flags: { rural_bonus_applied: ruralApplied, rural_eligible: ruralEligible, sunoco_within_1mi: sunocoNearby, auto_low_rating: autoLow },
    competition: {
      count: compCount, count_3mi: compAll3.length, heavy_count: heavyCount,
      detected_count: compCountDetected, detected_heavy_count: heavyCountDetected,
      override_applied: false,
      nearest_mi: competitors1[0]?.miles ?? null,
      notable_brands: competitors1.filter((c) => c.heavy).slice(0, 6).map((c) => c.name),
    },
    roads,
    summary: summaryBase,
    summary_with_notes: summaryWithNotes,
    summary_base: summaryBase,
    siteNotes,
    calc_breakdown: calc.breakdown,
    map: {
      site: { lat: geo.lat, lon: geo.lon, label: geo.label },
      competitors: competitors1,
      all_competitors: compAll3,
      competitor_radius_mi: 1.0,
      aadt: mapStations,        // for map dots only
      aadt_used: aadtUsedMarker || { lat: geo.lat, lon: geo.lon, aadt: usedAADT, method, fallback: method === "fallback_no_dot_found" || method === "fallback_low_aadt" }
    },
  };
}

app.post("/estimate", async (req, res) => {
  try { const result = await performEstimate(req.body || {}); res.json(result); }
  catch (e) { res.status(400).json({ ok: false, status: "Estimate failed", detail: String(e) }); }
});

/* ------------------------- Competitors API ------------------------- */
app.get("/api/competitors", async (req, res) => {
  try {
    const lat = +req.query.lat, lon = +req.query.lon;
    const rMi = Math.max(0.25, Math.min(5, +req.query.radiusMi || 1.0));
    if (!Number.isFinite(lat) || !Number.isFinite(lon)) return res.status(400).json({ error: "lat/lon required" });
    const list = await competitorsWithinRadiusMiles(lat, lon, rMi).catch(() => []);
    const features = list.map((s, i) => ({
      type: "Feature", geometry: { type: "Point", coordinates: [s.lon, s.lat] },
      properties: { id: i, name: s.name || "Fuel", brand: (s.name || "Fuel"), address: null, miles: s.miles, heavy: !!s.heavy, sunoco: !!s.sunoco }
    }));
    const body = { type: "FeatureCollection", features };
    const json = JSON.stringify(body);
    const etag = 'W/"' + crypto.createHash("sha1").update(json).digest("hex") + '"';
    const inm = req.headers["if-none-match"];
    if (inm && inm === etag) return res.status(304).end();
    res.set("ETag", etag);
    res.set("Cache-Control", "public, max-age=60");
    res.type("application/geo+json").send(json);
  } catch (e) { res.status(500).json({ error: "competitors failed", detail: String(e) }); }
});

/* -------------------------- PDF report API -------------------------- */
function drawSectionTitle(doc, text, y, opts = {}) {
  const { margin, color } = opts;
  const left = margin || 36;
  doc.fillColor(color || "#0b0d12");
  doc.font("Helvetica-Bold").fontSize(13).text(text, left, y);
  return y + 18;
}
function drawKeyValue(doc, key, value, x, y, w) {
  doc.font("Helvetica-Bold").fontSize(11).fillColor("#0b0d12").text(key, x, y);
  doc.font("Helvetica").fontSize(11).fillColor("#1c2736").text(value || "—", x, y + 14, { width: w, continued: false });
  return y + 34;
}
function bulletLines(doc, items, x, y, w, opts = {}) {
  const { bullet = "-" } = opts;
  doc.font("Helvetica").fontSize(11).fillColor("#1c2736");
  const lineGap = 4;
  for (const s of items) {
    const line = String(s || "").trim();
    if (!line) continue;
    const prefix = bullet ? `${bullet} ` : "";
    doc.text(`${prefix}${line}`, x, y, { width: w, lineGap });
    y = doc.y + 6;
  }
  return y;
}
app.post("/report/pdf", async (req, res) => {
  try {
    const result = await performEstimate(req.body || {});
    if (!result?.ok) throw new Error("Estimate failed");

    const site = result?.map?.site || null;
    if (!site) throw new Error("No site location for report");
    res.setHeader("Content-Type", "application/pdf");
    res.setHeader("Content-Disposition", "attachment; filename=FuelIQ_Site_Report.pdf");
    const margin = 36;
    const doc = new PDFDocument({ size: "A4", margin }); doc.pipe(res);

    const pageW = doc.page.width, contentW = pageW - margin * 2; let y = margin;
    doc.fillColor("#0b0d12").font("Helvetica-Bold").fontSize(18).text("Sunoco, LP Fuel IQ — Site Report", margin, y); y += 24;
    doc.font("Helvetica").fontSize(11).fillColor("#475569").text(`Address: ${result.map?.site?.label || req.body?.address || ""}`, margin, y, { width: contentW }); y += 16;

    const userNotesLine = (() => {
      if (typeof result.siteNotes === "string" && result.siteNotes.trim()) return result.siteNotes.trim();
      if (typeof req.body?.siteNotes === "string" && req.body.siteNotes.trim()) return req.body.siteNotes.trim();
      return "";
    })();
    if (userNotesLine) {
      doc.font("Helvetica").fontSize(11).fillColor("#1c2736").text(`User Entered Site Notes: ${userNotesLine}`, margin, y, { width: contentW });
      y = doc.y + 12;
    }

    y = drawSectionTitle(doc, "Estimate Summary", y, { margin, color: "#334155" });
    const colW = contentW / 2 - 8; let yL = y, yR = y;
    const baseVal = pickFirstFinite(result.estimate?.base, result.base, result.estimate?.low, result.low);
    const lowVal = pickFirstFinite(result.estimate?.low, result.low, Number.isFinite(baseVal) ? Math.round(Number(baseVal) * 0.86) : null);
    const highVal = pickFirstFinite(result.estimate?.high, result.high, Number.isFinite(baseVal) ? Math.round(Number(baseVal) * 1.06) : null);
    const rangeText = result.estimate?.range || (Number.isFinite(lowVal) && Number.isFinite(highVal) ? `${Number(lowVal).toLocaleString()}–${Number(highVal).toLocaleString()}` : "—");
    const year2Val = pickFirstFinite(result.estimate?.year2, result.year2, Number.isFinite(baseVal) ? Math.round(Number(baseVal) * 1.027) : null);
    const year3Val = pickFirstFinite(result.estimate?.year3, result.year3, Number.isFinite(baseVal) ? Math.round(Number(baseVal) * 1.027 * 1.0125) : null);
    yL = drawKeyValue(doc, "BASE (adjusted base)", Number.isFinite(baseVal) ? Number(baseVal).toLocaleString() : "—", margin, yL, colW);
    yL = drawKeyValue(doc, "Range", rangeText, margin, yL, colW);
    yR = drawKeyValue(doc, "Year 2", Number.isFinite(year2Val) ? Number(year2Val).toLocaleString() : "—", margin + colW + 16, yR, colW);
    yR = drawKeyValue(doc, "Year 3", Number.isFinite(year3Val) ? Number(year3Val).toLocaleString() : "—", margin + colW + 16, yR, colW);
    y = Math.max(yL, yR) + 4;

    y = drawSectionTitle(doc, "AADT & Competition", y, { margin, color: "#334155" });
    doc.font("Helvetica").fontSize(11).fillColor("#1c2736").text(result.aadtText || "—", margin, y, { width: contentW }); y += 16;
    doc.font("Helvetica").fontSize(11).fillColor("#1c2736").text(result.competitionText || "—", margin, y, { width: contentW }); y += 18;

    y = drawSectionTitle(doc, "Reasons for this estimate", y, { margin, color: "#334155" });
    const B = result.calc_breakdown || {}; const bullets = [];
    const finalEstimateLine = formatFinalEstimateLine(result);
    if (finalEstimateLine) bullets.push(finalEstimateLine);
    const baselineSource = { ...(B.baselineComponents || {}), ...(result.inputs?.baseline_settings || {}) };
    const baselineLine = formatBaselineSummaryLine(result.inputs?.aadt_used ?? null, baselineSource, B.baseline);
    if (baselineLine) bullets.push(baselineLine);
    if (B.compRule) {
      const baseMultText = formatMultiplierWithNote(B.compRule.baseMult);
      const compMultText = formatMultiplierWithNote(B.compRule.compMult);
      bullets.push(`Competition rule: base ${baseMultText} − Big box ${Number(B.compRule.heavyPenalty).toFixed(2)} = × ${compMultText} → ${Number(B.compRule.afterComp).toLocaleString()}`);
      bullets.push(`Competitors (1 mi): ${Number(B.compRule.compCount ?? result.competition?.count ?? 0)} total • Big box ${Number(B.compRule.heavyCount ?? result.competition?.heavy_count ?? 0)}`);
    }
    if (B.caps) {
      const softHit = B.compRule && B.compRule.afterComp > B.caps.capSoftTotal;
      bullets.push(`Capacity caps: equipment ${Number(B.caps.capEquip).toLocaleString()}; soft ${Number(B.caps.capSoftTotal).toLocaleString()}; hard ${Number(B.caps.capHardTotal).toLocaleString()}${softHit ? " (soft cap applied −10%)" : ""}`);
    }
    if (B.priceMult != null) bullets.push(`Pricing factor: × ${formatMultiplierWithNote(B.priceMult)}`);
    if (B.extrasMult != null) bullets.push(`Extras multiplier: × ${formatMultiplierWithNote(B.extrasMult)}`);
    if (B.preClamp != null && B.finalClampedToBaseline != null) bullets.push(`Clamp to baseline: min(${Number(B.preClamp).toLocaleString()}, baseline) → ${Number(B.finalClampedToBaseline).toLocaleString()}`);
    if (result.roads?.summary) bullets.push(`Road context: ${result.roads.summary}`);
    if (result.inputs?.aadt_components?.method) {
      const comp = result.inputs.aadt_components;
      let mText;
      if (comp.method === "dot_station_on_entered_road") {
        mText = `DOT - entered road (${comp.enteredRoad || "—"})`;
      } else if (comp.method === "fallback_low_aadt") {
        const raw = Number.isFinite(comp.raw_aadt) ? Number(comp.raw_aadt).toLocaleString() : "<2,000";
        mText = `Fallback — DOT reported ${raw} < 2,000`;
      } else if (comp.method === "fallback_no_dot_found") {
        mText = "Fallback — no DOT station";
      } else {
        mText = comp.method;
      }
      bullets.push(`AADT method: ${mText}`);
    }
    y = bulletLines(doc, bullets, margin, y, contentW); y += 6;

    y = drawSectionTitle(doc, "Summary", y, { margin, color: "#334155" });
    const summaryBlockRaw = (() => {
      const baseRaw = result.summary_base ?? result.summary ?? "";
      const base = typeof baseRaw === "string" ? baseRaw : String(baseRaw || "");
      if (base) return base;
      const notes = typeof result.siteNotes === "string" ? result.siteNotes.trim() : "";
      if (notes) return `User Entered Site Notes: ${notes}`;
      return base;
    })();
    const summaryBlock = cleanSummaryText(summaryBlockRaw);
    doc.font("Helvetica").fontSize(11).fillColor("#1c2736").text(summaryBlock || "—", margin, y, { width: contentW });

    if (Array.isArray(result.csv) && result.csv.length) {
      y = doc.y + 16; y = drawSectionTitle(doc, "Nearby developments (flagged)", y, { margin, color: "#334155" });
      const devLines = result.csv.slice(0, 6).map((x) => {
        const parts = [x.name, x.status, x.details, x.date].map((v) => (typeof v === "string" ? v.trim() : ""));
        return parts.filter(Boolean).join("; ");
      });
      y = bulletLines(doc, devLines, margin, y, contentW);
    }

    doc.end();
  } catch (e) { res.status(400).json({ ok: false, status: "PDF_FAILED", detail: String(e) }); }
});

/* ------------------------------- Start ------------------------------- */
const PORT = process.env.PORT || 3000;
app.listen(PORT, "0.0.0.0", () => console.log(`Server listening on :${PORT}`));<|MERGE_RESOLUTION|>--- conflicted
+++ resolved
@@ -672,10 +672,7 @@
       const latc = it.geometry?.location?.lat, lonc = it.geometry?.location?.lng;
       if (!Number.isFinite(latc) || !Number.isFinite(lonc)) continue;
       const milesExact = distMiles(lat, lon, latc, lonc);
-<<<<<<< HEAD
-=======
       if (milesExact <= SELF_EXCLUDE_RADIUS_MI) continue; // skip the searched site (same address)
->>>>>>> b6bba305
       out.push({
         name,
         lat: +latc, lon: +lonc,
@@ -705,10 +702,7 @@
     const latc = el.lat ?? el.center?.lat, lonc = el.lon ?? el.center?.lon;
     if (latc == null || lonc == null) return null;
     const milesExact = distMiles(lat, lon, latc, lonc);
-<<<<<<< HEAD
-=======
     if (milesExact <= SELF_EXCLUDE_RADIUS_MI) return null;
->>>>>>> b6bba305
     return {
       name, lat: +latc, lon: +lonc,
       miles: +milesExact.toFixed(3),
@@ -723,16 +717,7 @@
     if (seen.has(k)) continue; seen.add(k); out.push(s);
   }
   out.sort((a, b) => a.miles - b.miles);
-<<<<<<< HEAD
-  // Drop only the single closest point when it's effectively the searched site,
-  // but keep other nearby stations even if they are very close by.
-  const filtered = out.length && out[0].miles <= SELF_EXCLUDE_RADIUS_MI
-    ? out.slice(1)
-    : out;
-  return filtered.filter((s) => s.miles <= rMi);
-=======
   return out.filter((s) => s.miles <= rMi && s.miles > SELF_EXCLUDE_RADIUS_MI);
->>>>>>> b6bba305
 }
 
 async function nearbyFuelRich(lat, lon, radiusMi = 5) {
