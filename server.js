// server.js — Fuel IQ API (fix pack 2025-10-03)
// Changes in this build:
//  - Autocomplete endpoint supports optional location bias (lat/lon/radius) to improve suggestions.
//  - Strict AADT selection: use DOT station(s) on the ENTERED ROAD ONLY. If none found, use hard fallback.
//    (We no longer pick “nearest DOT station on a different road”.)
//  - Client can pass enteredRoad; server extracts a road from the entered address if not provided.
//  - Everything else preserved: competitors layer, PDF report, math, STOP chip only for true fallback.

import express from "express";
import cors from "cors";
import fs from "fs/promises";
import path from "path";
import { fileURLToPath } from "url";
import crypto from "crypto";
import PDFDocument from "pdfkit";

const app = express();
app.use(cors());
app.use(express.json({ limit: "1mb" }));

const __filename = fileURLToPath(import.meta.url);
const __dirname = path.dirname(__filename);

const DATA_DIR = path.join(__dirname, "data");
const NORMALIZED_FILE = path.join(DATA_DIR, "normalized-addresses.json");

app.use(
  express.static(path.join(__dirname, "public"), {
    etag: false,
    lastModified: false,
    cacheControl: true,
    maxAge: 0,
    setHeaders: (res) => res.setHeader("Cache-Control", "no-store"),
  })
);
app.get("/", (_req, res) => {
  res.set("Cache-Control", "no-store");
  res.sendFile(path.join(__dirname, "public", "index.html"));
});
app.get("/health", (_req, res) => res.json({ ok: true }));

const UA = "FuelEstimator/3.4 (+your-app)";
const CONTACT = process.env.OVERPASS_CONTACT || UA;
const DEFAULT_GOOGLE_API_KEY = "AIzaSyC6QditNCTyN0jk3TcBmCGHE47r8sXKRzI";
const GOOGLE_API_KEY = process.env.GOOGLE_API_KEY || DEFAULT_GOOGLE_API_KEY;
const OPENAI_API_KEY = process.env.OPENAI_API_KEY || "";

const NOMINATIM_CACHE = new Map();
const NOMINATIM_CACHE_TTL_MS = 12 * 60 * 60 * 1000; // 12 hours
const NOMINATIM_CACHE_LIMIT = 200;

const GOOGLE_DETAIL_CACHE = new Map();
const GOOGLE_DETAIL_TTL_MS = 6 * 60 * 60 * 1000; // 6 hours
const GOOGLE_DETAIL_CACHE_LIMIT = 200;

let _cachedFetch = null;
async function getFetch() {
  if (typeof fetch === "function") return fetch;
  if (_cachedFetch) return _cachedFetch;
  const mod = await import("node-fetch");
  _cachedFetch = mod.default;
  return _cachedFetch;
}
async function fetchWithTimeout(url, opts = {}, timeoutMs = 25000) {
  const f = await getFetch();
  const ctl = new AbortController();
  const id = setTimeout(() => ctl.abort(), timeoutMs);
  try { return await f(url, { ...opts, signal: ctl.signal }); }
  finally { clearTimeout(id); }
}

function getCached(map, key) {
  const hit = map.get(key);
  if (!hit) return null;
  if (hit.expires > Date.now()) return hit.value;
  map.delete(key);
  return null;
}

function setCached(map, key, value, ttlMs, limit = 0) {
  if (!key) return;
  if (map.has(key)) map.delete(key);
  if (limit && map.size >= limit) {
    const oldestKey = map.keys().next().value;
    if (oldestKey !== undefined) map.delete(oldestKey);
  }
  map.set(key, { value, expires: Date.now() + Math.max(ttlMs, 0) });
}

/* -------------------- CSV (developments) -------------------- */
let csvDevData = [];
function parseCsvString(csv) {
  const rows = []; let row = [], value = "", inQuotes = false;
  for (let i = 0; i < csv.length; i++) {
    const c = csv[i];
    if (c === '"' && csv[i + 1] === '"') { value += '"'; i++; }
    else if (c === '"') { inQuotes = !inQuotes; }
    else if (c === ',' && !inQuotes) { row.push(value); value = ""; }
    else if ((c === '\n' || c === '\r') && !inQuotes) {
      if (c === '\r' && csv[i + 1] === '\n') i++;
      row.push(value); value = "";
      if (row.length > 1 || row[0] !== "") rows.push(row);
      row = [];
    } else { value += c; }
  }
  if (value !== "" || row.length > 0) { row.push(value); rows.push(row); }
  return rows;
}
function transformCsvData(rows) {
  if (!rows?.length) return [];
  const headers = rows[0], data = [];
  for (let i = 1; i < rows.length; i++) {
    const r = rows[i], obj = {};
    headers.forEach((h, idx) => (obj[h] = r[idx]));
    const town = obj["City/County"] || obj["City/County.1"] || obj["City/County.2"] || "";
    const state = obj["State"] || obj["State.1"] || "";
    const name = obj["Brand"] || obj["Brand.1"] || obj["Name"] || "";
    const status = obj["Status"] || obj["Phase"] || "";
    const details = obj["Details"] || obj["Details.1"] || obj["Notes"] || "";
    const date = obj["Date"] || obj["Date.1"] || "";
    if (!town && !state) continue;
    data.push({ name, town, state, status, details, date });
  }
  return data;
}
async function loadCsvDevData() {
  try {
    const csvPath = path.join(__dirname, "public", "developments_data.csv");
    const file = await fs.readFile(csvPath, "utf8");
    const rows = parseCsvString(file);
    csvDevData = transformCsvData(rows);
    console.log(`Loaded ${csvDevData.length} development rows from CSV`);
  } catch {
    console.warn("No developments_data.csv loaded (optional).");
    csvDevData = [];
  }
}
function norm(s) { return String(s || "").trim().toLowerCase(); }
function matchCsvDevelopments(city, county, state) {
  if (!csvDevData.length) return [];
  const st = norm(state), cty = norm(city), cnty = norm(county);
  return csvDevData.filter((r) => {
    const rState = norm(r.state), rTown = norm(r.town);
    if (!rState || !rTown) return false;
    if (rState !== st) return false;
    return (cty && (rTown === cty || rTown.includes(cty))) ||
           (cnty && (rTown === cnty || rTown.includes(cnty)));
  });
}
loadCsvDevData().catch(() => {});

async function appendNormalizedAddress(entry) {
  try {
    await fs.mkdir(DATA_DIR, { recursive: true });
    let existing = [];
    try {
      const raw = await fs.readFile(NORMALIZED_FILE, "utf8");
      const parsed = JSON.parse(raw);
      if (Array.isArray(parsed)) existing = parsed;
    } catch {}
    existing.unshift(entry);
    if (existing.length > 500) existing = existing.slice(0, 500);
    await fs.writeFile(NORMALIZED_FILE, JSON.stringify(existing, null, 2));
  } catch (err) {
    console.error("Failed to store normalized address", err);
    throw err;
  }
}

/* ------------------------------ Utils ------------------------------ */
const sleep = (ms) => new Promise((r) => setTimeout(r, ms));
const toMiles = (m) => m / 1609.344;
function haversine(lat1, lon1, lat2, lon2) {
  const R = 6371000, t = (d) => (d * Math.PI) / 180;
  const dLat = t(lat2 - lat1), dLon = t(lon2 - lon1);
  const a = Math.sin(dLat / 2) ** 2 +
            Math.cos(t(lat1)) * Math.cos(t(lat2)) * Math.sin(dLon / 2) ** 2;
  return 2 * R * Math.asin(Math.sqrt(a));
}
function distMiles(a, b, c, d) { return toMiles(haversine(a, b, c, d)); }

/* -------------------------- Geocoding helpers -------------------------- */
function tryParseLatLng(address) {
  const m = String(address || "").trim().match(/^\s*(-?\d+(?:\.\d+)?)\s*,\s*(-?\d+(?:\.\d+)?)\s*$/);
  if (!m) return null;
  const lat = +m[1], lon = +m[2];
  if (!Number.isFinite(lat) || !Number.isFinite(lon)) return null;
  return { lat, lon, label: `${lat}, ${lon}` };
}
async function geocodeCensus(q) {
  const url = `https://geocoding.geo.census.gov/geocoder/locations/onelineaddress?address=${encodeURIComponent(q)}&benchmark=Public_AR_Current&format=json`;
  const r = await fetchWithTimeout(url, { headers: { "User-Agent": UA, Accept: "application/json" } }, 15000);
  if (!r.ok) throw new Error(`Census ${r.status}`);
  const d = await r.json();
  const m = d?.result?.addressMatches?.[0];
  if (!m?.coordinates) throw new Error("Census: no match");
  return { lat: +m.coordinates.y, lon: +m.coordinates.x, label: m.matchedAddress || q };
}
async function geocodeNominatim(q) {
  const url = `https://nominatim.openstreetmap.org/search?format=json&limit=1&countrycodes=us&q=${encodeURIComponent(q)}`;
  const r = await fetchWithTimeout(url, { headers: { "User-Agent": UA, Accept: "application/json" } }, 15000);
  const a = await r.json();
  if (!a?.length) throw new Error("Nominatim: no result");
  return { lat: +a[0].lat, lon: +a[0].lon, label: a[0].display_name };
}

function formatNominatimDisplay(row) {
  if (!row) return "";
  const addr = row.address || {};
  const street = (() => {
    const road = addr.road || addr.residential || addr.pedestrian || addr.path || addr.cycleway || addr.footway;
    const house = addr.house_number || addr.house_name || "";
    const parts = [];
    if (house) parts.push(String(house));
    if (road) parts.push(String(road));
    return parts.join(" ").trim();
  })();
  const locality = addr.city || addr.town || addr.village || addr.hamlet || addr.county || "";
  const regionParts = [locality, addr.state || addr.state_district || "", addr.postcode || ""].filter(Boolean);
  const tail = regionParts.join(", ");
  if (street && tail) return `${street}, ${tail}`;
  if (street) return street;
  if (tail) return tail;
  return row.display_name || "";
}

function buildOsmNormalized(row) {
  if (!row) return null;
  const addr = row.address || {};
  const lat = Number(row.lat), lon = Number(row.lon);
  if (!Number.isFinite(lat) || !Number.isFinite(lon)) return null;
  const number = addr.house_number || addr.house_name || "";
  const road = addr.road || addr.residential || addr.pedestrian || addr.path || addr.cycleway || addr.footway || "";
  const line1Raw = [number, road].filter(Boolean).join(" ").trim();
  const city = addr.city || addr.town || addr.village || addr.hamlet || "";
  const county = addr.county || "";
  const state = addr.state || addr.state_district || "";
  const postcode = addr.postcode || "";
  const countryCode = addr.country_code ? String(addr.country_code).toUpperCase() : "";
  const country = countryCode || addr.country || "";
  const formatted = row.display_name || [line1Raw, city, state, postcode].filter(Boolean).join(", ");
  const line1 = line1Raw || (formatted.split(",")[0] || "").trim();
  return {
    formatted,
    line1,
    city,
    county,
    state,
    postcode,
    country,
    lat,
    lon,
    source: "OSM",
    place_id: row.place_id || null,
    raw: addr,
  };
}
function findComponent(comps, ...types) {
  if (!Array.isArray(comps)) return "";
  for (const type of types) {
    const comp = comps.find((c) => Array.isArray(c.types) && c.types.includes(type));
    if (comp) return comp.long_name || comp.short_name || "";
  }
  return "";
}
function buildNormalizedFromGoogle(result) {
  if (!result) return null;
  const comps = Array.isArray(result.address_components) ? result.address_components : [];
  const loc = result.geometry?.location;
  const lat = Number(loc?.lat);
  const lon = Number(loc?.lng);
  if (!Number.isFinite(lat) || !Number.isFinite(lon)) return null;
  const streetNumber = findComponent(comps, "street_number");
  const route = findComponent(comps, "route");
  const line1 = [streetNumber, route].filter(Boolean).join(" ").trim();
  const city = findComponent(
    comps,
    "locality",
    "postal_town",
    "sublocality",
    "administrative_area_level_3",
    "administrative_area_level_2"
  );
  const county = findComponent(comps, "administrative_area_level_2");
  const stateComp = (() => {
    const comp = Array.isArray(comps)
      ? comps.find((c) => Array.isArray(c.types) && c.types.includes("administrative_area_level_1"))
      : null;
    if (!comp) return "";
    return comp.short_name || comp.long_name || "";
  })();
  const postcode = findComponent(comps, "postal_code");
  const countryComp = Array.isArray(comps)
    ? comps.find((c) => Array.isArray(c.types) && c.types.includes("country"))
    : null;
  const country = countryComp?.short_name || countryComp?.long_name || "";
  const formatted = result.formatted_address || [line1, city, stateComp, postcode].filter(Boolean).join(", ");
  return {
    formatted,
    line1: line1 || (formatted.split(",")[0] || "").trim(),
    city,
    county,
    state: stateComp,
    postcode,
    country,
    lat,
    lon,
    source: "Google",
    place_id: result.place_id || null,
    raw: { components: comps },
  };
}
async function reverseAdmin(lat, lon) {
  try {
    const url = `https://nominatim.openstreetmap.org/reverse?format=json&zoom=10&addressdetails=1&lat=${lat}&lon=${lon}`;
    const r = await fetchWithTimeout(url, { headers: { "User-Agent": UA, Accept: "application/json" } }, 15000);
    const j = await r.json();
    const a = j?.address || {};
    return {
      city: a.city || a.town || a.village || a.hamlet || "",
      county: a.county || "",
      state: a.state || a.region || "",
    };
  } catch {
    return { city: "", county: "", state: "" };
  }
}

/* --------------------------- State detection --------------------------- */
const STATE_CODE = {
  "alabama":"AL","alaska":"AK","arizona":"AZ","arkansas":"AR","california":"CA","colorado":"CO",
  "connecticut":"CT","delaware":"DE","district of columbia":"DC","washington, dc":"DC","dc":"DC",
  "florida":"FL","georgia":"GA","hawaii":"HI","idaho":"ID","illinois":"IL","indiana":"IN","iowa":"IA",
  "kansas":"KS","kentucky":"KY","louisiana":"LA","maine":"ME","maryland":"MD","massachusetts":"MA",
  "michigan":"MI","minnesota":"MN","mississippi":"MS","missouri":"MO","montana":"MT","nebraska":"NE",
  "nevada":"NV","new hampshire":"NH","new jersey":"NJ","new mexico":"NM","new york":"NY",
  "north carolina":"NC","north dakota":"ND","ohio":"OH","oklahoma":"OK","oregon":"OR","pennsylvania":"PA",
  "rhode island":"RI","south carolina":"SC","south dakota":"SD","tennessee":"TN","texas":"TX",
  "utah":"UT","vermont":"VT","virginia":"VA","washington":"WA","west virginia":"WV","wisconsin":"WI","wyoming":"WY"
};
function toStateCode(name) {
  const s = (name || "").trim().toLowerCase();
  return STATE_CODE[s] || (s.length === 2 ? s.toUpperCase() : null);
}

/* --------------------- Official DOT AADT providers --------------------- */
const AADT_PROVIDERS = {
  NC: { kind: "arcgis", url: "https://services.arcgis.com/NuWFvHYDMVmmxMeM/ArcGIS/rest/services/NCDOT_AADT_Stations/FeatureServer/0", geoType: "point" },
  VA: { kind: "arcgis", url: "https://services.arcgis.com/p5v98VHDX9Atv3l7/arcgis/rest/services/VDOTTrafficVolume/FeatureServer/0", geoType: "line" },
  DC: { kind: "arcgis", url: "https://maps2.dcgis.dc.gov/dcgis/rest/services/DCGIS_DATA/Transportation_TrafficVolume_WebMercator/MapServer/4", geoType: "line" },
  FL: { kind: "arcgis", url: "https://gis-fdot.opendata.arcgis.com/datasets/annual-average-daily-traffic-tda/explore", geoType: "line" },
};

/* -------------------------- ArcGIS helpers -------------------------- */
async function arcgisQueryNearby(url, lat, lon, radiusMeters = 1609, outFields = "*") {
  const p = new URLSearchParams({
    f: "json", where: "1=1", outFields,
    returnGeometry: "true",
    geometry: `${lon},${lat}`, geometryType: "esriGeometryPoint",
    inSR: "4326", spatialRel: "esriSpatialRelIntersects",
    distance: String(Math.round(radiusMeters)), units: "esriSRUnit_Meter",
    outSR: "4326", resultRecordCount: "500",
  });
  const r = await fetchWithTimeout(`${url}/query?${p}`, { headers: { "User-Agent": UA, Accept: "application/json" } }, 22000);
  if (!r.ok) return [];
  const j = await r.json();
  return Array.isArray(j.features) ? j.features : [];
}
async function arcgisQueryWhere(url, where, outFields = "*", returnGeometry = true) {
  const p = new URLSearchParams({
    f: "json", where, outFields, returnGeometry: returnGeometry ? "true" : "false",
    outSR: "4326", resultRecordCount: "500",
  });
  const r = await fetchWithTimeout(`${url}/query?${p}`, { headers: { "User-Agent": UA, Accept: "application/json" } }, 22000);
  if (!r.ok) return [];
  const j = await r.json();
  return Array.isArray(j.features) ? j.features : [];
}

/* ------------------------- AADT parsing ------------------------- */
function extractLatestAADT(attrs) {
  if (!attrs) return null;
  const pairs = [];
  for (const k of Object.keys(attrs)) {
    const up = k.toUpperCase();
    if (up === "AADT" || up === "ADT") {
      const v = +attrs[k]; if (v > 0) pairs.push({ year: null, val: v });
      continue;
    }
    if (up.includes("AADT") || up.includes("ADT")) {
      const m = String(k).match(/20\d{2}/);
      const yr = m ? +m[0] : null;
      const v = +attrs[k];
      if (v > 0) pairs.push({ year: yr, val: v });
    }
  }
  if (!pairs.length) return null;
  pairs.sort((a, b) => (b.year || 0) - (a.year || 0) || b.val - a.val);
  return { year: pairs[0].year, aadt: pairs[0].val };
}
function extractRouteLocation(attrs) {
  const routeKeys = ["ROUTE","ROUTE_COMMON_NAME","RTE_NAME","ROAD","STREET","STREETNAME","FULLNAME","NAME","ROUTEID"];
  const locKeys = ["LOCATION","START_LABEL","END_LABEL","FROM_ST","TO_ST","FROMNODE","TONODE","DESCRIPTION"];
  let route=null, loc=null;
  for (const k of Object.keys(attrs||{})) {
    const up = k.toUpperCase();
    if (!route && routeKeys.some((p)=>up.includes(p))) route = attrs[k];
    if (!loc && locKeys.some((p)=>up.includes(p))) loc = attrs[k];
  }
  return { route: route || null, location: loc || null };
}
function normalizeRoadText(s) {
  const up = String(s || "").toUpperCase();
  return up
    .replace(/\./g, "")
    .replace(/\b(ROAD)\b/g, "RD")
    .replace(/\b(STREET)\b/g, "ST")
    .replace(/\b(AVENUE)\b/g, "AVE")
    .replace(/\b(HIGHWAY)\b/g, "HWY")
    .replace(/\s+/g, " ")
    .trim();
}
function tokensForRoadName(s) {
  return normalizeRoadText(s).split(/\s+/).filter(Boolean).filter(t => !["RD","ST","AVE","HWY","N","S","E","W"].includes(t));
}
function looksNumberedHighway(s) {
  const t = String(s || "").toUpperCase();
  return /\b(I[-\s]*\d+|US[-\s]*\d+|SR[-\s]*\d+|STATE\s*ROUTE\s*\d+|NC[-\s]*\d+|VA[-\s]*\d+|FL[-\s]*\d+)\b/.test(t);
}
function buildRouteWhere(tokens, fields = ["ROUTE","ROUTE_COMMON_NAME","NAME","STREETNAME","FULLNAME","ROAD","RTE_NAME"]) {
  if (!tokens?.length) return null;
  const ors = [];
  for (const f of fields) {
    for (const t of tokens) ors.push(`UPPER(${f}) LIKE '%${t.toUpperCase().replace(/'/g, "''")}%'`);
  }
  return ors.length ? `(${ors.join(" OR ")})` : null;
}
function featureCenterAndDistance(feat, lat, lon) {
  const g = feat.geometry || {};
  if (typeof g.y === "number" && typeof g.x === "number") {
    const dist = haversine(lat, lon, g.y, g.x);
    return { lat: g.y, lon: g.x, distM: dist };
  }
  if (Array.isArray(g.paths)) {
    let best = { lat: null, lon: null, distM: Infinity };
    for (const path of g.paths) {
      for (const [x,y] of path) {
        const d = haversine(lat, lon, y, x);
        if (d < best.distM) best = { lat: y, lon: x, distM: d };
      }
    }
    return best;
  }
  return { lat: null, lon: null, distM: Infinity };
}
function featuresToStations(stateCode, feats, siteLat, siteLon) {
  const out = [];
  for (const f of feats) {
    const A = f.attributes || {};
    const latest = extractLatestAADT(A);
    if (!latest) continue;
    const pos = featureCenterAndDistance(f, siteLat, siteLon);
    if (!(Number.isFinite(pos.lat) && Number.isFinite(pos.lon))) continue;
    const rl = extractRouteLocation(A);
    out.push({
      lat: pos.lat, lon: pos.lon, distM: pos.distM,
      aadt: latest.aadt, year: latest.year,
      route: rl.route, location: rl.location,
      station_id: A.LocationID || A.Location_ID || A.OBJECTID || A.OBJECTID_1 || null,
      rte_cls: A.RTE_CLS || A.RTE_TYPE_CD || null,
      state: stateCode,
    });
  }
  out.sort((a, b) => a.distM - b.distM);
  return out;
}
function pickStationForStreet(stations, streetText) {
  if (!stations.length) return null;
  if (!streetText) return stations[0];
  const tokens = tokensForRoadName(streetText);
  const hasToken = (txt) => {
    const N = normalizeRoadText(txt || "");
    return tokens.some((t) => N.includes(t));
  };
  const withMatch = stations.filter(s => hasToken(s.route) || hasToken(s.location));
  if (withMatch.length) return withMatch[0]; // stations already sorted by distance
  if (!looksNumberedHighway(streetText)) {
    const nonNum = stations.filter(s => !(String(s.route||"").match(/\b(I|US|SR|NC|VA|FL)[-\s]?\d+/)));
    if (nonNum.length) return nonNum[0];
  }
  return stations[0];
}

/* ---------------------- Providers wrappers ---------------------- */
async function providerNearbyAADT(stateCode, lat, lon, radiusMi = 1.0) {
  const prov = AADT_PROVIDERS[stateCode];
  if (!prov) return [];
  const feats = await arcgisQueryNearby(prov.url, lat, lon, radiusMi * 1609.344).catch(() => []);
  return featuresToStations(stateCode, feats, lat, lon);
}
async function providerStationsOnStreet(stateCode, lat, lon, streetText) {
  const prov = AADT_PROVIDERS[stateCode];
  if (!prov || !streetText) return [];
  const tokens = tokensForRoadName(streetText);
  const where = buildRouteWhere(tokens);
  if (!where) return [];
  const feats = await arcgisQueryWhere(prov.url, where, "*", true).catch(() => []);
  const st = featuresToStations(stateCode, feats, lat, lon);
  // limit to ~1.5 mi; we only want stations near the site AND on that road
  return st.filter(s => s.distM <= 1.5 * 1609.344);
}

/* --------------------- Competition (OSM+Google) --------------------- */
const OVERPASS = [
  "https://overpass-api.de/api/interpreter",
  "https://overpass.kumi.systems/api/interpreter",
  "https://overpass.openstreetmap.fr/api/interpreter",
];
async function overpassQuery(data) {
  let last = new Error("no tries");
  for (const ep of OVERPASS) {
    for (let i = 0; i < 3; i++) {
      try {
        const r = await fetchWithTimeout(
          ep,
          { method: "POST", headers: { "User-Agent": CONTACT, "Content-Type": "application/x-www-form-urlencoded", Accept: "application/json" }, body: "data=" + encodeURIComponent(data) },
          25000
        );
        const ct = r.headers.get("content-type") || "";
        const txt = await r.text();
        if (!r.ok || !ct.includes("application/json"))
          throw new Error(`Overpass ${r.status}: ${txt.slice(0, 200)}`);
        return JSON.parse(txt);
      } catch (e) { last = e; await sleep(900 * (i + 1)); }
    }
  }
  throw last;
}
const HEAVY_BRANDS = /(sheetz|wawa|race\s?trac|racetrac|buc-?ee'?s|royal\s?farms|quik.?trip|\bqt\b)/i;
const IS_SUNOCO  = /\bsunoco\b/i;
async function googleNearbyGasStations(lat, lon, rM = 2414) {
  if (!GOOGLE_API_KEY) return [];
  const base = `https://maps.googleapis.com/maps/api/place/nearbysearch/json?location=${lat},${lon}&radius=${rM}&type=gas_station&key=${GOOGLE_API_KEY}`;
  const out = []; let url = base; let tries = 0;
  while (url && tries < 3) {
    tries++;
    const r = await fetchWithTimeout(url, { headers: { "User-Agent": UA, Accept: "application/json" } }, 20000);
    const txt = await r.text(); if (!r.ok) break;
    let j; try { j = JSON.parse(txt); } catch { break; }
    const items = j.results || [];
    for (const it of items) {
      const name = it.name || "Fuel";
      const latc = it.geometry?.location?.lat, lonc = it.geometry?.location?.lng;
      if (!Number.isFinite(latc) || !Number.isFinite(lonc)) continue;
      const milesExact = distMiles(lat, lon, latc, lonc);
      if (milesExact <= 0.02) continue; // skip the searched site (same address)
      out.push({
        name,
        lat: +latc, lon: +lonc,
        miles: +milesExact.toFixed(3),
        heavy: HEAVY_BRANDS.test(name),
        sunoco: IS_SUNOCO.test(name),
      });
    }
    if (j.next_page_token) { await sleep(1700); url = `${base}&pagetoken=${j.next_page_token}`; }
    else url = null;
  }
  return out;
}
async function competitorsWithinRadiusMiles(lat, lon, rMi = 1.5) {
  const rM = Math.round(rMi * 1609.344);
  const q = `[out:json][timeout:25];
    ( node(around:${rM},${lat},${lon})["amenity"="fuel"];
      way(around:${rM},${lat},${lon})["amenity"="fuel"]; );
    out center tags;`;
  const [op, g] = await Promise.all([
    overpassQuery(q).then((j) => j.elements || []).catch(() => []),
    googleNearbyGasStations(lat, lon, rM).catch(() => []),
  ]);
  const opList = op.map((el) => {
    const t = el.tags || {};
    const name = t.brand || t.name || "Fuel";
    const latc = el.lat ?? el.center?.lat, lonc = el.lon ?? el.center?.lon;
    if (latc == null || lonc == null) return null;
    const milesExact = distMiles(lat, lon, latc, lonc);
    if (milesExact <= 0.02) return null;
    return {
      name, lat: +latc, lon: +lonc,
      miles: +milesExact.toFixed(3),
      heavy: HEAVY_BRANDS.test(name),
      sunoco: IS_SUNOCO.test(name),
    };
  }).filter(Boolean);
  const merged = [...opList, ...g];
  const seen = new Set(), out = [];
  for (const s of merged) {
    const k = `${Math.round(s.lat * 1e5)}|${Math.round(s.lon * 1e5)}`;
    if (seen.has(k)) continue; seen.add(k); out.push(s);
  }
  out.sort((a, b) => a.miles - b.miles);
  return out.filter((s) => s.miles <= rMi && s.miles > 0.02);
}

/* ----------------------- Road context ----------------------- */
function parseMaxspeed(ms) { const m = String(ms || "").match(/(\d+)\s*(mph)?/i); return m ? +m[1] : null; }
function roadWeight(hw) {
  const order = { motorway: 6, trunk: 5, primary: 4, secondary: 3, tertiary: 2, unclassified: 1, residential: 1 };
  return order[(hw || "").replace("_link", "")] || 0;
}
async function roadContext(lat, lon) {
  const rM = Math.round(1609 * 1.2);
  const qWays = `[out:json][timeout:25];
    ( way(around:${rM},${lat},${lon})["highway"~"motorway|trunk|primary|secondary|tertiary|primary_link|secondary_link|tertiary_link"]; );
    out center tags;`;
  const qSig = `[out:json][timeout:25]; node(around:${rM},${lat},${lon})["highway"="traffic_signals"]; out;`;
  let ways = [], signals = 0;
  try { const wj = await overpassQuery(qWays); ways = wj.elements || []; } catch {}
  try { const sj = await overpassQuery(qSig); signals = (sj.elements || []).length; } catch {}
  const rows = ways.map((w) => {
    const t = w.tags || {};
    const name = t.ref || t.name || "";
    const hw = (t.highway || "").replace("_link", "");
    const lanes = +t.lanes || +t["lanes:forward"] || +t["lanes:backward"] || null;
    const speed = parseMaxspeed(t.maxspeed);
    const latc = w.center?.lat, lonc = w.center?.lon;
    const d = Number.isFinite(latc) && Number.isFinite(lonc) ? haversine(lat, lon, latc, lonc) : null;
    return { name, highway: hw, lanes, maxspeed: speed, distM: d, weight: roadWeight(hw) };
  }).filter((r) => r.weight > 0);
  rows.sort((a, b) =>
    b.weight - a.weight ||
    (b.lanes || 0) - (a.lanes || 0) ||
    (b.maxspeed || 0) - (a.maxspeed || 0) ||
    (a.distM || 1e12) - (b.distM || 1e12)
  );
  const main = rows.slice(0, 3), side = rows.slice(3, 8);
  const nice = (r) => [r.name || r.highway, r.maxspeed ? `${r.maxspeed} mph` : null, r.lanes ? `${r.lanes} lanes` : null].filter(Boolean).join(" - ");
  const mainLabel = main.map(nice).filter(Boolean).slice(0, 3).join(" | ");
  const sideLabel = side.map(nice).filter(Boolean).slice(0, 3).join(" | ");
  const intersections = Math.max(0, Math.round(rows.length / 3));
  return { summary: [mainLabel, sideLabel].filter(Boolean).join(" — "), main, side, signals, intersections };
}

/* ------------------------- Gallons computation ------------------------- */
function gallonsWithRules({ aadt, mpds, diesel, compCount, heavyCount, pricePosition, userExtrasMult = 1, trafficPullPct, gallonsPerFill }) {
  const trafficPctUsed = Number.isFinite(trafficPullPct) && trafficPullPct > 0 ? Number(trafficPullPct) : 2;
  const gallonsUsed = Number.isFinite(gallonsPerFill) && gallonsPerFill > 0 ? Number(gallonsPerFill) : 8;
  const baselineComponents = {
    trafficShare: trafficPctUsed / 100,
    trafficPullPct: trafficPctUsed,
    gallonsPerFill: gallonsUsed,
    usedCustomTraffic: Number.isFinite(trafficPullPct) && trafficPullPct > 0,
    usedCustomGallons: Number.isFinite(gallonsPerFill) && gallonsPerFill > 0,
    days: 30,
  };
  const baseline = aadt * baselineComponents.trafficShare * baselineComponents.gallonsPerFill * baselineComponents.days;

  let baseMult = 1.0;
  if (compCount === 1) baseMult = 0.75;
  else if (compCount >= 2 && compCount <= 4) baseMult = 0.6;
  else if (compCount >= 5) baseMult = 0.5;

  let heavyPenalty = 0;
  if (heavyCount === 1) heavyPenalty = 0.2;
  else if (heavyCount >= 2) heavyPenalty = 0.35;

  const compMult = Math.max(0.2, baseMult - heavyPenalty);
  const afterComp = baseline * compMult;

  const capEquip = mpds * 25 * 10.5 * 24 * (365 / 12) + ((diesel || 0) * 25 * 16 * 24) * (365 / 12);
  const SOFT = 22000, HARD = 28000;
  const capSoftTotal = mpds * SOFT, capHardTotal = mpds * HARD;

  let capped = Math.min(afterComp, capEquip, capHardTotal);
  if (afterComp > capSoftTotal) capped = Math.round(capped * 0.9);

  let priceMult = 1.0;
  if (pricePosition === "below") priceMult = 1.1;
  else if (pricePosition === "above") priceMult = 0.9;

  const preClamp = Math.round(capped * priceMult * userExtrasMult);
  const base = Math.min(preClamp, Math.round(baseline));

  const low = Math.round(base * 0.86);
  const high = Math.round(base * 1.06);

  const breakdown = {
    aadt,
    baseline: Math.round(baseline),
    baselineComponents,
    compRule: { compCount, heavyCount, baseMult, heavyPenalty, compMult, afterComp: Math.round(afterComp) },
    caps: { capEquip: Math.round(capEquip), capSoftTotal, capHardTotal },
    priceMult,
    extrasMult: userExtrasMult,
    preClamp,
    finalClampedToBaseline: base,
  };

  return {
    base,
    low,
    high,
    year2: Math.round(base * 1.027),
    year3: Math.round(base * 1.027 * 1.0125),
    breakdown,
  };
}
function formatNumberCompact(n) {
  if (!Number.isFinite(n)) return '';
  const rounded = Math.round(Number(n) * 100) / 100;
  return Math.abs(rounded - Math.round(rounded)) < 1e-9
    ? String(Math.round(rounded))
    : rounded.toFixed(2).replace(/\.?0+$/, '');
}
function formatMultiplierWithNote(value, digits = 2) {
  if (!Number.isFinite(Number(value))) return '—';
  const num = Number(value);
  const fixed = num.toFixed(digits);
  return Math.abs(num - 1) < 1e-9 ? `${fixed} (No adjustment)` : fixed;
}
function pickFirstFinite(...values) {
  for (const v of values) {
    const num = Number(v);
    if (Number.isFinite(num)) return num;
  }
  return null;
}
function formatFinalEstimateLine(result) {
  if (!result || typeof result !== 'object') return null;
  const est = result.estimate || {};
  const base = pickFirstFinite(est.base, result.base, est.low, result.low);
  const low = pickFirstFinite(est.low, result.low, Number.isFinite(base) ? Math.round(Number(base) * 0.86) : null);
  const high = pickFirstFinite(est.high, result.high, Number.isFinite(base) ? Math.round(Number(base) * 1.06) : null);
  const year2 = pickFirstFinite(est.year2, result.year2, Number.isFinite(base) ? Math.round(Number(base) * 1.027) : null);
  const year3 = pickFirstFinite(est.year3, result.year3, Number.isFinite(base) ? Math.round(Number(base) * 1.027 * 1.0125) : null);
  const fmt = (n) => (Number.isFinite(n) ? Number(n).toLocaleString() : '—');
  const range = typeof est.range === 'string' && est.range.trim()
    ? est.range.trim()
    : (Number.isFinite(low) && Number.isFinite(high)
        ? `${Number(low).toLocaleString()}–${Number(high).toLocaleString()}`
        : '—');
  return `Final (BASE): ${fmt(base)} • Range: ${range} • Y2: ${fmt(year2)} • Y3: ${fmt(year3)}`;
}
function formatBaselineSummaryLine(aadt, baselineComponents, baselineValue) {
  if (!Number.isFinite(aadt) || !Number.isFinite(baselineValue)) return null;
  const comp = baselineComponents || {};
  let pct = Number.isFinite(comp.trafficPullPct) ? Number(comp.trafficPullPct)
          : Number.isFinite(comp.traffic_pull_pct) ? Number(comp.traffic_pull_pct)
          : Number.isFinite(comp.trafficShare) ? Number(comp.trafficShare) * 100
          : null;
  let gallons = Number.isFinite(comp.gallonsPerFill) ? Number(comp.gallonsPerFill)
             : Number.isFinite(comp.gallons_per_fill) ? Number(comp.gallons_per_fill)
             : null;
  let days = Number.isFinite(comp.days) ? Number(comp.days)
          : Number.isFinite(comp.days_per_month) ? Number(comp.days_per_month)
          : 30;
  if (!Number.isFinite(pct)) pct = 2;
  if (!Number.isFinite(gallons)) gallons = 8;
  if (!Number.isFinite(days)) days = 30;
  const parts = [
    `AADT ${Number(aadt).toLocaleString()}`,
    `${formatNumberCompact(pct)}% traffic pull`,
    `${formatNumberCompact(gallons)} gal/fill`,
    `${formatNumberCompact(days)} days`,
  ];
  return `AADT math: ${parts.join(' × ')} = ${Number(baselineValue).toLocaleString()}`;
}

function cleanSummaryText(raw) {
  if (raw == null) return "";
  let text = String(raw);
  const stripPair = (open, close) => {
    const openRe = new RegExp(`^\\s*${open}`, "i");
    const closeRe = new RegExp(`${close}\\s*$`, "i");
    text = text.replace(openRe, "");
    text = text.replace(closeRe, "");
  };
  stripPair("<text[^>]*>", "</text>");
  stripPair("<summary[^>]*>", "</summary>");
  stripPair("<p[^>]*>", "</p>");
  text = text.replace(/<br\s*\/?>/gi, "\n");
  text = text.replace(/<\/p>\s*<p[^>]*>/gi, "\n\n");
  text = text.replace(/<\/?p[^>]*>/gi, "");
  text = text.replace(/<\/?text[^>]*>/gi, "");
  text = text.replace(/<\/?summary[^>]*>/gi, "");
  text = text.replace(/<\/?div[^>]*>/gi, "");
  text = text.replace(/<[^>]+>/g, " ");
  text = text.replace(/\s{2,}/g, " ");
  return text.trim();
}

/* ------------------------ Google proxy/status ------------------------ */
app.get("/google/status", async (_req, res) => {
  try {
    if (!GOOGLE_API_KEY) return res.json({ ok: false, status: "MISSING_KEY" });

    const [autoResult, streetResult] = await Promise.allSettled([
      (async () => {
        const au = `https://maps.googleapis.com/maps/api/place/autocomplete/json?input=Test&components=country:us&key=${GOOGLE_API_KEY}`;
        const r = await fetchWithTimeout(au, { headers: { "User-Agent": UA } }, 10000);
        return { ok: r.ok, status: r.ok ? "OK" : `HTTP_${r.status}` };
      })(),
      (async () => {
        const svMeta = `https://maps.googleapis.com/maps/api/streetview/metadata?location=40.758,-73.9855&key=${GOOGLE_API_KEY}`;
        const r = await fetchWithTimeout(svMeta, { headers: { "User-Agent": UA } }, 10000);
        const body = await r.json().catch(() => ({ status: r.ok ? "OK" : `HTTP_${r.status}` }));
        const metaStatus = body?.status || (r.ok ? "OK" : `HTTP_${r.status}`);
        return { ok: metaStatus === "OK", status: metaStatus };
      })(),
    ]);

    const autocomplete = autoResult.status === "fulfilled" ? autoResult.value : { ok: false, status: "ERROR" };
    const streetview = streetResult.status === "fulfilled" ? streetResult.value : { ok: false, status: "ERROR" };
    const optionalStreetviewStatuses = new Set(["REQUEST_DENIED", "INVALID_REQUEST", "UNKNOWN_ERROR"]);
    const streetviewOptional = optionalStreetviewStatuses.has(streetview.status);
    const streetviewHealthy = streetview.ok || streetviewOptional;
    const ok = autocomplete.ok && streetviewHealthy;
    const statusParts = [];
    if (!autocomplete.ok) statusParts.push(`Autocomplete ${autocomplete.status}`);
    if (!streetviewHealthy && !streetviewOptional) statusParts.push(`StreetView ${streetview.status}`);

    const details = { autocomplete };
    if (!streetviewOptional) details.streetview = streetview;

    res.json({
      ok,
      status: ok ? "WORKING" : statusParts.join("; ") || "ERROR",
      details,
    });
  } catch {
    res.json({ ok: false, status: "EXCEPTION" });
  }
});

/* Autocomplete with optional location bias */
app.get("/google/autocomplete", async (req, res) => {
  const input = String(req.query.input || "").trim();
  if (!input) return res.json({ ok: false, status: "BAD_REQUEST", items: [] });
  if (!GOOGLE_API_KEY) return res.json({ ok: false, status: "MISSING_KEY", items: [] });
  const lat = Number(req.query.lat), lon = Number(req.query.lon);
  const radius = Math.max(1000, Math.min(200000, Number(req.query.radius) || 50000)); // 1–200 km
  try {
    const loc = (Number.isFinite(lat) && Number.isFinite(lon)) ? `&location=${lat},${lon}&radius=${radius}` : "";
    const au = `https://maps.googleapis.com/maps/api/place/autocomplete/json?input=${encodeURIComponent(input)}&components=country:us${loc}&key=${GOOGLE_API_KEY}`;
    const ar = await fetchWithTimeout(au, { headers: { "User-Agent": UA } }, 15000);
    const aj = await ar.json();
    if (aj.status !== "OK" && aj.status !== "ZERO_RESULTS")
      return res.json({ ok: false, status: aj.status, items: [] });

    const predictions = (aj.predictions || []).filter((p) => p.place_id).slice(0, 8);
    if (!predictions.length) return res.json({ ok: true, status: "ZERO_RESULTS", items: [] });

    const items = predictions.map((p) => ({
      type: "Google",
      display: p.description || p.structured_formatting?.main_text || "",
      place_id: p.place_id,
      structured_formatting: p.structured_formatting || null,
      terms: p.terms || null,
      score: 1.3,
    }));

    return res.json({ ok: true, status: "OK", items });
  } catch (e) { return res.json({ ok: false, status: "ERROR", items: [], error: String(e) }); }
});

app.get("/google/place_details", async (req, res) => {
  try {
    if (!GOOGLE_API_KEY) return res.json({ ok: false, status: "MISSING_KEY" });
    const place_id = String(req.query.place_id || "").trim();
    if (!place_id) return res.json({ ok: false, status: "BAD_REQUEST" });

    const cached = getCached(GOOGLE_DETAIL_CACHE, place_id);
    if (cached) return res.json({ ok: true, status: "CACHED", item: cached });

    const fields = "formatted_address,geometry,name,place_id,address_component";
    const url = `https://maps.googleapis.com/maps/api/place/details/json?place_id=${encodeURIComponent(place_id)}&fields=${encodeURIComponent(fields)}&key=${GOOGLE_API_KEY}`;
    const r = await fetchWithTimeout(url, { headers: { "User-Agent": UA } }, 15000);
    const j = await r.json();
    if (j.status !== "OK") return res.json({ ok: false, status: j.status || "ERROR", error: j.error_message || null });

    const result = j.result || {};
    const loc = result.geometry?.location;
    if (!loc || !Number.isFinite(+loc.lat) || !Number.isFinite(+loc.lng)) {
      return res.json({ ok: false, status: "NO_LOCATION" });
    }

    const display = result.formatted_address || result.name || "";
    if (!display) return res.json({ ok: false, status: "NO_DISPLAY" });

    const normalized = buildNormalizedFromGoogle(result);
    const item = {
      type: "Google",
      display,
      lat: +loc.lat,
      lon: +loc.lng,
      place_id: result.place_id || place_id,
      normalized: normalized || null,
      storageKey: result.place_id ? `GOOGLE:${result.place_id}` : null,
      score: 1.3,
    };

    setCached(GOOGLE_DETAIL_CACHE, place_id, item, GOOGLE_DETAIL_TTL_MS, GOOGLE_DETAIL_CACHE_LIMIT);
    return res.json({ ok: true, status: "OK", item });
  } catch (e) {
    return res.json({ ok: false, status: "ERROR", error: String(e) });
  }
});

app.get("/osm/autocomplete", async (req, res) => {
  try {
    const q = String(req.query.q || req.query.input || "").trim();
    if (q.length < 2) return res.json({ ok: false, status: "BAD_REQUEST", items: [] });

    const cacheKey = q.toLowerCase();
    const cached = getCached(NOMINATIM_CACHE, cacheKey);
    if (cached) return res.json({ ok: true, status: "CACHED", items: cached });

    const url = `https://nominatim.openstreetmap.org/search?format=json&addressdetails=1&limit=6&countrycodes=us&q=${encodeURIComponent(q)}`;
    const r = await fetchWithTimeout(url, { headers: { "User-Agent": UA, Accept: "application/json" } }, 15000);
    if (!r.ok) return res.json({ ok: false, status: `HTTP_${r.status}`, items: [] });
    const arr = await r.json();
    if (!Array.isArray(arr) || !arr.length) return res.json({ ok: true, status: "ZERO_RESULTS", items: [] });

    const items = arr
      .map((row) => {
        const lat = Number(row.lat), lon = Number(row.lon);
        if (!Number.isFinite(lat) || !Number.isFinite(lon)) return null;
        const normalized = buildOsmNormalized(row);
        const display = formatNominatimDisplay(row) || row.display_name || "";
        if (!display) return null;
        const storageKey = row.place_id
          ? `OSM:${row.place_id}`
          : normalized && Number.isFinite(normalized.lat) && Number.isFinite(normalized.lon)
          ? `OSM:${normalized.lat.toFixed(6)},${normalized.lon.toFixed(6)}`
          : null;
        return {
          type: "OSM",
          display,
          lat,
          lon,
          normalized: normalized || null,
          place_id: row.place_id || null,
          storageKey,
          score: 0.7,
        };
      })
      .filter(Boolean)
      .slice(0, 8);

    setCached(NOMINATIM_CACHE, cacheKey, items, NOMINATIM_CACHE_TTL_MS, NOMINATIM_CACHE_LIMIT);
    return res.json({ ok: true, status: "OK", items });
  } catch (e) {
    return res.json({ ok: false, status: "ERROR", items: [], error: String(e) });
  }
});

app.get("/google/findplace", async (req, res) => {
  try {
    if (!GOOGLE_API_KEY) return res.json({ ok: false, status: "MISSING_KEY" });
    const input = String(req.query.input || "").trim();
    if (!input) return res.json({ ok: false, status: "BAD_REQUEST" });
    const bias = (() => {
      const la = Number(req.query.lat), lo = Number(req.query.lon), rad = Number(req.query.radius) || 50000;
      if (Number.isFinite(la) && Number.isFinite(lo)) return `&locationbias=circle:${Math.round(rad)}@${la},${lo}`;
      return "";
    })();
    const url = `https://maps.googleapis.com/maps/api/place/findplacefromtext/json?input=${encodeURIComponent(input)}&inputtype=textquery&fields=place_id,name,formatted_address,geometry&key=${GOOGLE_API_KEY}${bias}`;
    const r = await fetchWithTimeout(url, { headers: { "User-Agent": UA } }, 15000);
    const j = await r.json();
    const cand = (j.candidates || [])[0];
    if (!cand?.place_id) return res.json({ ok: false, status: j.status || "ZERO_RESULTS" });
    res.json({ ok: true, status: "OK", place_id: cand.place_id, name: cand.name, address: cand.formatted_address, location: cand.geometry?.location || null });
  } catch (e) { res.json({ ok: false, status: "EXCEPTION", error: String(e) }); }
});

app.get("/google/rating", async (req, res) => {
  try {
    if (!GOOGLE_API_KEY) return res.json({ ok: false, status: "MISSING_KEY" });
    const place_id = String(req.query.place_id || "").trim();
    if (!place_id) return res.json({ ok: false, status: "BAD_REQUEST" });
    const fields = ["name", "formatted_address", "rating", "user_ratings_total"].join(",");
    const url = `https://maps.googleapis.com/maps/api/place/details/json?place_id=${encodeURIComponent(place_id)}&fields=${encodeURIComponent(fields)}&key=${GOOGLE_API_KEY}`;
    const r = await fetchWithTimeout(url, { headers: { "User-Agent": UA, Accept: "application/json" } }, 15000);
    const j = await r.json();
    if (j.status !== "OK") return res.json({ ok: false, status: j.status || "ERROR", error: j.error_message || null });
    const g = j.result || {};
    res.json({ ok: true, status: "OK", rating: g.rating || null, total: g.user_ratings_total || 0, name: g.name || null, address: g.formatted_address || null });
  } catch (e) { res.json({ ok: false, status: "EXCEPTION", error: String(e) }); }
});
app.get("/google/rating_by_location", async (req, res) => {
  try {
    if (!GOOGLE_API_KEY) return res.json({ ok: false, status: "MISSING_KEY" });
    const lat = +req.query.lat, lon = +req.query.lon;
    if (!Number.isFinite(lat) || !Number.isFinite(lon)) return res.json({ ok: false, status: "BAD_REQUEST" });
    const r = await fetchWithTimeout(
      `https://maps.googleapis.com/maps/api/place/nearbysearch/json?location=${lat},${lon}&radius=300&type=gas_station&key=${GOOGLE_API_KEY}`, {}, 15000
    );
    const j = await r.json();
    const it = (j.results || [])[0];
    if (!it?.place_id) return res.json({ ok: false, status: "ZERO_RESULTS" });
    const d = await fetchWithTimeout(
      `https://maps.googleapis.com/maps/api/place/details/json?place_id=${it.place_id}&fields=rating,user_ratings_total&key=${GOOGLE_API_KEY}`, {}, 15000
    );
    const dj = await d.json();
    if (dj.status !== "OK") return res.json({ ok: false, status: dj.status });
    res.json({ ok: true, status: "OK", rating: dj.result?.rating || null, total: dj.result?.user_ratings_total || 0 });
  } catch (e) { res.json({ ok: false, status: "EXCEPTION", error: String(e) }); }
});

app.post("/api/addresses", async (req, res) => {
  try {
    const { input, normalized, source, place_id } = req.body || {};
    if (!normalized || !Number.isFinite(+normalized.lat) || !Number.isFinite(+normalized.lon)) {
      return res.status(400).json({ ok: false, status: "INVALID_NORMALIZED" });
    }
    const entry = {
      id: crypto.randomUUID(),
      input: String(input || ""),
      source: String(source || normalized.source || ""),
      place_id: place_id || normalized.place_id || null,
      normalized: {
        formatted: String(normalized.formatted || ""),
        line1: String(normalized.line1 || ""),
        city: String(normalized.city || ""),
        county: String(normalized.county || ""),
        state: String(normalized.state || ""),
        postcode: String(normalized.postcode || ""),
        country: String(normalized.country || ""),
        lat: +normalized.lat,
        lon: +normalized.lon,
      },
      raw: normalized.raw || null,
      created_at: new Date().toISOString(),
    };
    await appendNormalizedAddress(entry);
    res.json({ ok: true });
  } catch (e) {
    console.error("Store normalized address failed", e);
    res.status(500).json({ ok: false, status: "STORE_FAILED" });
  }
});

/* --------------------- AADT nearby (for table/map) --------------------- */
app.get("/aadt/nearby", async (req, res) => {
  try {
    const lat = +req.query.lat, lon = +req.query.lon;
    const rMi = Math.max(0.1, Math.min(5, +req.query.radiusMi || 1.0));
    if (!Number.isFinite(lat) || !Number.isFinite(lon)) {
      return res.status(400).json({ ok: false, status: "lat/lon required" });
    }
    const admin = await reverseAdmin(lat, lon);
    const st = toStateCode(admin.state) || "NC";
    const stations = await providerNearbyAADT(st, lat, lon, rMi);
    const items = stations.map(s => ({
      lat: s.lat, lon: s.lon, miles: +toMiles(s.distM).toFixed(3),
      aadt: s.aadt, year: s.year, route: s.route, location: s.location,
      rte_cls: s.rte_cls, station_id: s.station_id, source_url: AADT_PROVIDERS[st]?.url || null,
      state: st
    }));
    res.json({ ok: true, count: items.length, items, state: st });
  } catch (e) {
    res.status(500).json({ ok: false, status: "AADT nearby failed", detail: String(e) });
  }
});

/* ------------------ Helpers for strict road selection ------------------ */
function extractStreetFromAddress(addr) {
  const raw = String(addr || "").trim();
  if (!raw) return "";
  if (tryParseLatLng(raw)) return ""; // coordinates only → no street text

  // take first comma part, strip apt/suite, strip leading house number
  let first = raw.split(",")[0] || "";
  first = first.replace(/\b(Suite|Ste|Apt|Unit)\b.*$/i, "");
  first = first.replace(/^\s*\d+[A-Za-z-]?\s*,?\s*/, ""); // remove leading number
  first = first.replace(/^[^A-Za-z]+/, ""); // strip leftover punctuation like '.' from coordinates
  first = first.replace(/\s+/g, " ").trim();

  return /[A-Za-z]/.test(first) ? first : "";
}

/* ============================= Estimate core ============================= */
async function performEstimate(reqBody) {
  const { address, mpds, diesel, siteLat, siteLon, aadtOverride, advanced,
          client_rating, auto_low_rating, enteredRoad, trafficPullPct, gallonsPerFill,
          siteNotes: rawSiteNotes } = reqBody || {};

  const siteNotes = typeof rawSiteNotes === "string"
    ? rawSiteNotes.trim().slice(0, 1200)
    : "";

  const MPDS = +mpds, DIESEL = +(diesel || 0);
  if (!(Number.isFinite(MPDS) && MPDS > 0)) throw new Error("Regular MPDs required (>0)");
  if (!address && !(Number.isFinite(siteLat) && Number.isFinite(siteLon))) throw new Error("Address or coordinates required");

  const pricePosition = String(advanced?.price_position || "inline");

  // Geocode/admin
  let geo;
  if (Number.isFinite(siteLat) && Number.isFinite(siteLon)) {
    geo = { lat: +siteLat, lon: +siteLon, label: address || `${siteLat}, ${siteLon}` };
  } else {
    const direct = tryParseLatLng(address);
    geo = direct ? { lat: direct.lat, lon: direct.lon, label: direct.label } :
                   await geocodeCensus(address).catch(async()=>await geocodeNominatim(address));
  }
  const admin = await reverseAdmin(geo.lat, geo.lon);
  const stateCode = toStateCode(admin.state) || "NC";

  // Determine ENTERED ROAD (strict)
  const enteredRoadText = String(enteredRoad || extractStreetFromAddress(address || geo.label)).trim();

  // Competition (for math & map)
  const compAll3 = await competitorsWithinRadiusMiles(geo.lat, geo.lon, 3.0).catch(() => []);
  const competitors15 = compAll3.filter((c) => c.miles <= 1.5);
  const compCountDetected = competitors15.length;
  const heavyCountDetected = competitors15.filter((c) => c.heavy).length;
  const sunocoNearby = compAll3.some((c) => c.sunoco && c.miles <= 1.0);
  const ruralEligible = compAll3.length === 0;

<<<<<<< HEAD
  const compCount = Math.max(0, compCountDetected);
  const heavyCount = Math.max(0, Math.min(heavyCountDetected, compCount));
  const competitionOverrideApplied = false;
=======
  const compCount = compCountDetected;
  const heavyCount = heavyCountDetected;
>>>>>>> 86b0a0e9

  // Developments + roads
  const devCsv = matchCsvDevelopments(admin.city, admin.county, admin.state);
  const roads = await roadContext(geo.lat, geo.lon).catch(() => ({ summary: "", main: [], side: [], signals: 0, intersections: 0 }));

  // AADT strict: ONLY from stations on the ENTERED ROAD
  let usedAADT = null, method = "dot_station_on_entered_road";
  let aadtUsedMarker = null;
  let rawStationAADT = null;
  let mapStations = await providerNearbyAADT(stateCode, geo.lat, geo.lon, 1.0).catch(() => []);

  const overrideVal = Number(aadtOverride);
  if (Number.isFinite(overrideVal) && overrideVal > 0) {
    usedAADT = Math.round(overrideVal); method = "user_entered";
  } else {
    let onStreet = await providerStationsOnStreet(stateCode, geo.lat, geo.lon, enteredRoadText).catch(() => []);
    let pick = onStreet.length ? pickStationForStreet(onStreet, enteredRoadText) : null;

    if (!pick && stateCode === "NC" && mapStations.length) {
      pick = pickStationForStreet(mapStations, enteredRoadText) || mapStations[0];
    }

    if (pick) {
      usedAADT = pick.aadt;
      rawStationAADT = pick.aadt;
      aadtUsedMarker = {
        lat: pick.lat, lon: pick.lon, aadt: pick.aadt, year: pick.year,
        route: pick.route, location: pick.location,
        station_id: pick.station_id, source_url: AADT_PROVIDERS[stateCode]?.url || null,
        state: stateCode, fallback: false, method
      };
    }
  }
  if (!(Number.isFinite(usedAADT) && usedAADT > 0)) {
    usedAADT = 8000;
    method = "fallback_no_dot_found";
    rawStationAADT = null;
  } else if (method === "dot_station_on_entered_road" && usedAADT < 2000) {
    rawStationAADT = usedAADT;
    usedAADT = 8000;
    method = "fallback_low_aadt";
    aadtUsedMarker = null;
  }

  // Gallons
  let userExtrasMult = 1.0;
  const extras = (advanced?.extra || [])
    .map((e) => ({ pct: +e?.pct, note: String(e?.note || "").slice(0, 180) }))
    .filter((e) => Number.isFinite(e.pct));
  if (extras.length) userExtrasMult *= extras.reduce((m, e) => m * (1 + e.pct / 100), 1.0);
  const ruralRequested = !!(advanced && advanced.flags && advanced.flags.rural === true);
  const ruralApplied = ruralRequested && ruralEligible;
  if (ruralApplied) userExtrasMult *= 1.30;
  const autoLow = auto_low_rating === true || (Number.isFinite(client_rating) && client_rating < 4.0);
  if (autoLow) userExtrasMult *= 0.70;

  const calc = gallonsWithRules({
    aadt: usedAADT, mpds: MPDS, diesel: DIESEL,
    compCount, heavyCount, pricePosition, userExtrasMult,
    trafficPullPct, gallonsPerFill,
  });

  const baselineComponents = calc.breakdown?.baselineComponents || {};
  const baselineSettings = {
    traffic_pull_pct: Number.isFinite(baselineComponents.trafficPullPct) ? Number(baselineComponents.trafficPullPct) : null,
    gallons_per_fill: Number.isFinite(baselineComponents.gallonsPerFill) ? Number(baselineComponents.gallonsPerFill) : null,
    traffic_share: Number.isFinite(baselineComponents.trafficShare)
      ? Number(baselineComponents.trafficShare)
      : (Number.isFinite(baselineComponents.trafficPullPct) ? Number(baselineComponents.trafficPullPct) / 100 : null),
    days: Number.isFinite(baselineComponents.days) ? Number(baselineComponents.days) : 30,
    used_custom_traffic: baselineComponents.usedCustomTraffic === true,
    used_custom_gallons: baselineComponents.usedCustomGallons === true,
  };

  // GPT summary
  async function gptJSONCore(model, prompt) {
    if (!OPENAI_API_KEY) throw new Error("OPENAI_API_KEY missing");
    const r = await fetchWithTimeout(
      "https://api.openai.com/v1/chat/completions",
      {
        method: "POST",
        headers: { Authorization: `Bearer ${OPENAI_API_KEY}`, "Content-Type": "application/json" },
        body: JSON.stringify({
          model, response_format: { type: "json_object" }, temperature: 0.2, max_tokens: 1200,
          messages: [
            { role: "system", content: "You are a precise fuel/traffic analyst. Always reply with STRICT JSON (no markdown)." },
            { role: "user", content: prompt },
          ],
        }),
      },
      35000
    );
    const txt = await r.text(); if (!r.ok) throw new Error(`OpenAI ${r.status}: ${txt}`);
    const data = JSON.parse(txt); const content = data.choices?.[0]?.message?.content;
    if (!content) throw new Error("No GPT content");
    return JSON.parse(content);
  }
  async function gptJSONWithRetry(prompt) {
    const models = ["gpt-4o-mini", "gpt-4o"]; let last = null;
    for (const m of models) { for (let i = 0; i < 2; i++) { try { return await gptJSONCore(m, prompt); } catch (e) { last = e; await sleep(400); } } }
    throw last || new Error("GPT failed");
  }
  function sanitizeSummary(text) {
    if (!text) return "";
    const raw = String(text);
    // Remove stray XML-like wrapper tags without disturbing comparison expressions like "<2,000".
    const withoutTags = raw
      .replace(/<\/?text>/gi, "")
      .replace(/<\/?summary>/gi, "")
      .replace(/<\/?assistant>/gi, "")
      .replace(/<\/?response>/gi, "");
    return withoutTags;
  }

  async function gptSummary(ctx) {
    const sys = 'Return {"summary":"text"} in ~8–12 sentences of plain text (no XML/HTML). Include AADT method (DOT), baseline ceiling math, competition rule & big box penalties, pricing, user adjustments, caps, LOW/BASE/HIGH, and road context.';
    const prompt = `
Address: ${ctx.address}
AADT used (DOT): ${ctx.aadt} (${ctx.method})
Road (entered): ${ctx.enteredRoad}
Roads (context): ${ctx.roads.summary}
Competition: ${ctx.compCount} (Big box ${ctx.heavyCount})
Pricing: ${ctx.pricePosition}; User adjustments: ${ctx.userAdj || "none"}
Result LOW/BASE/HIGH: ${ctx.low}/${ctx.base}/${ctx.high}
`.trim();
    try {
      const j = await gptJSONWithRetry(`${sys}\n${prompt}`);
      const s = (j && j.summary) ? sanitizeSummary(j.summary).trim() : "";
      if (s) return s;
    } catch {}
    let fallback = `AADT ${ctx.aadt} (${ctx.method}); competition ${ctx.compCount} (Big box=${ctx.heavyCount}); pricing ${ctx.pricePosition}; adjustments ${ctx.userAdj || "none"}; result ${ctx.low}–${ctx.high} base ${ctx.base}.`;
    return sanitizeSummary(fallback).trim();
  }

  const adjBits = [];
  if (baselineComponents.usedCustomTraffic || baselineComponents.usedCustomGallons) {
    adjBits.push(`User baseline inputs: ${formatNumberCompact(baselineComponents.trafficPullPct)}% traffic pull × ${formatNumberCompact(baselineComponents.gallonsPerFill)} gal/fill`);
  }
  if (pricePosition === "below") adjBits.push("+10% below-market pricing");
  if (pricePosition === "above") adjBits.push("−10% above-market pricing");
  if (ruralApplied) adjBits.push("+30% rural bonus (0 comps within 3 mi)");
  if (autoLow) adjBits.push("−30% low reviews (<4.0)");
  extras.forEach((e) => adjBits.push(`${e.pct > 0 ? "+" : ""}${e.pct}% ${e.note || "adj."}`));
  const methodLabel = method === "user_entered" ? "user-entered value" : method;

  const summaryCore = await gptSummary({
    address: address || geo.label,
    aadt: usedAADT, method: methodLabel,
    enteredRoad: enteredRoadText,
    roads, compCount, heavyCount,
    pricePosition, userAdj: adjBits.join("; "),
    base: calc.base, low: calc.low, high: calc.high,
  });
  const developmentDisclaimer = "GPT did not check for major gas station developments.";
  const appendDevelopmentDisclaimer = (text) => {
    const trimmed = (text || "").trim();
    if (!trimmed) return developmentDisclaimer;
    const alreadyMentioned = trimmed.toLowerCase().includes("did not check for major gas station development");
    if (alreadyMentioned) return trimmed;
    const punctuation = /[.!?]$/.test(trimmed) ? "" : ".";
    return `${trimmed}${punctuation} ${developmentDisclaimer}`.trim();
  };
  const summaryBody = sanitizeSummary(summaryCore || "").trim();
  const summaryBase = appendDevelopmentDisclaimer(summaryBody);
  let summaryWithNotesBody = summaryBody;
  if (siteNotes) {
    summaryWithNotesBody = `${summaryBody}${summaryBody ? "\n\n" : ""}User Entered Site Notes: ${siteNotes}`;
  }
  const summaryWithNotes = appendDevelopmentDisclaimer(summaryWithNotesBody);

  // UI lines
  let aadtText = "";
  if (method === "user_entered") aadtText = `AADT: ${usedAADT.toLocaleString()} vehicles/day`;
  else if (method === "dot_station_on_entered_road") aadtText = `AADT: ${usedAADT.toLocaleString()} vehicles/day (DOT - entered road: ${enteredRoadText || "—"})`;
  else if (method === "fallback_no_dot_found") aadtText = `AADT: ${usedAADT.toLocaleString()} vehicles/day (fallback — no DOT station published for "${enteredRoadText}")`;
  else if (method === "fallback_low_aadt") {
    const rawTxt = rawStationAADT ? rawStationAADT.toLocaleString() : "<2,000";
    aadtText = `AADT: ${usedAADT.toLocaleString()} vehicles/day (fallback — DOT reported ${rawTxt} < 2,000)`;
  }
  else aadtText = `AADT: ${usedAADT.toLocaleString()} vehicles/day (${methodLabel})`;

  const nearestComp = compAll3.length ? compAll3[0].miles : null;
  let competitionText = "";
  const compTextPrefix = "Competition: ";
  if (compCount === 0) {
    if (ruralEligible) competitionText = `${compTextPrefix}None within 3 mi.`;
    else competitionText = `${compTextPrefix}None within 1.5 mi${nearestComp != null ? ` (nearest ~${(+nearestComp).toFixed(1)} mi)` : ""}.`;
  } else {
    competitionText = `${compTextPrefix}${compCount} station${compCount !== 1 ? "s" : ""} within 1.5 mi`;
    if (heavyCount > 0) {
      const bigBoxLabel = heavyCount === 1 ? "Big box competitor" : "Big box competitors";
      competitionText += ` (${heavyCount} ${bigBoxLabel})`;
    }
    competitionText += ".";
  }

  return {
    ok: true,
    estimate: { low: calc.low, range: `${Math.round(calc.low)}–${Math.round(calc.high)}`, year2: calc.year2, year3: calc.year3 },
    aadtText, competitionText, csv: devCsv,
    base: calc.base, low: calc.low, high: calc.high, year2: calc.year2, year3: calc.year3,
    inputs: {
      mpds: MPDS,
      diesel: DIESEL,
      aadt_used: usedAADT,
      price_position: pricePosition,
      aadt_components: { method, enteredRoad: enteredRoadText, raw_aadt: rawStationAADT },
      baseline_settings: baselineSettings,
    },
    flags: { rural_bonus_applied: ruralApplied, rural_eligible: ruralEligible, sunoco_within_1mi: sunocoNearby, auto_low_rating: autoLow },
    competition: {
      count: compCount, count_3mi: compAll3.length, heavy_count: heavyCount,
      detected_count: compCountDetected, detected_heavy_count: heavyCountDetected,
      override_applied: false,
      nearest_mi: competitors15[0]?.miles ?? null,
      notable_brands: competitors15.filter((c) => c.heavy).slice(0, 6).map((c) => c.name),
    },
    roads,
    summary: summaryBase,
    summary_with_notes: summaryWithNotes,
    summary_base: summaryBase,
    siteNotes,
    calc_breakdown: calc.breakdown,
    map: {
      site: { lat: geo.lat, lon: geo.lon, label: geo.label },
      competitors: competitors15,
      all_competitors: compAll3,
      competitor_radius_mi: 3.0,
      aadt: mapStations,        // for map dots only
      aadt_used: aadtUsedMarker || { lat: geo.lat, lon: geo.lon, aadt: usedAADT, method, fallback: method === "fallback_no_dot_found" || method === "fallback_low_aadt" }
    },
  };
}

app.post("/estimate", async (req, res) => {
  try { const result = await performEstimate(req.body || {}); res.json(result); }
  catch (e) { res.status(400).json({ ok: false, status: "Estimate failed", detail: String(e) }); }
});

/* ------------------------- Competitors API ------------------------- */
app.get("/api/competitors", async (req, res) => {
  try {
    const lat = +req.query.lat, lon = +req.query.lon;
    const rMi = Math.max(0.25, Math.min(5, +req.query.radiusMi || 1.0));
    if (!Number.isFinite(lat) || !Number.isFinite(lon)) return res.status(400).json({ error: "lat/lon required" });
    const list = await competitorsWithinRadiusMiles(lat, lon, rMi).catch(() => []);
    const features = list.map((s, i) => ({
      type: "Feature", geometry: { type: "Point", coordinates: [s.lon, s.lat] },
      properties: { id: i, name: s.name || "Fuel", brand: (s.name || "Fuel"), address: null, miles: s.miles, heavy: !!s.heavy, sunoco: !!s.sunoco }
    }));
    const body = { type: "FeatureCollection", features };
    const json = JSON.stringify(body);
    const etag = 'W/"' + crypto.createHash("sha1").update(json).digest("hex") + '"';
    const inm = req.headers["if-none-match"];
    if (inm && inm === etag) return res.status(304).end();
    res.set("ETag", etag);
    res.set("Cache-Control", "public, max-age=60");
    res.type("application/geo+json").send(json);
  } catch (e) { res.status(500).json({ error: "competitors failed", detail: String(e) }); }
});

/* -------------------------- PDF report API -------------------------- */
function drawSectionTitle(doc, text, y, opts = {}) {
  const { margin, color } = opts;
  const left = margin || 36;
  doc.fillColor(color || "#0b0d12");
  doc.font("Helvetica-Bold").fontSize(13).text(text, left, y);
  return y + 18;
}
function drawKeyValue(doc, key, value, x, y, w) {
  doc.font("Helvetica-Bold").fontSize(11).fillColor("#0b0d12").text(key, x, y);
  doc.font("Helvetica").fontSize(11).fillColor("#1c2736").text(value || "—", x, y + 14, { width: w, continued: false });
  return y + 34;
}
function bulletLines(doc, items, x, y, w, opts = {}) {
  const { bullet = "-" } = opts;
  doc.font("Helvetica").fontSize(11).fillColor("#1c2736");
  const lineGap = 4;
  for (const s of items) {
    const line = String(s || "").trim();
    if (!line) continue;
    const prefix = bullet ? `${bullet} ` : "";
    doc.text(`${prefix}${line}`, x, y, { width: w, lineGap });
    y = doc.y + 6;
  }
  return y;
}
app.post("/report/pdf", async (req, res) => {
  try {
    const result = await performEstimate(req.body || {});
    if (!result?.ok) throw new Error("Estimate failed");

    const site = result?.map?.site || null;
    if (!site) throw new Error("No site location for report");
    res.setHeader("Content-Type", "application/pdf");
    res.setHeader("Content-Disposition", "attachment; filename=FuelIQ_Site_Report.pdf");
    const margin = 36;
    const doc = new PDFDocument({ size: "A4", margin }); doc.pipe(res);

    const pageW = doc.page.width, contentW = pageW - margin * 2; let y = margin;
    doc.fillColor("#0b0d12").font("Helvetica-Bold").fontSize(18).text("Sunoco, LP Fuel IQ — Site Report", margin, y); y += 24;
    doc.font("Helvetica").fontSize(11).fillColor("#475569").text(`Address: ${result.map?.site?.label || req.body?.address || ""}`, margin, y, { width: contentW }); y += 16;

    const userNotesLine = (() => {
      if (typeof result.siteNotes === "string" && result.siteNotes.trim()) return result.siteNotes.trim();
      if (typeof req.body?.siteNotes === "string" && req.body.siteNotes.trim()) return req.body.siteNotes.trim();
      return "";
    })();
    if (userNotesLine) {
      doc.font("Helvetica").fontSize(11).fillColor("#1c2736").text(`User Entered Site Notes: ${userNotesLine}`, margin, y, { width: contentW });
      y = doc.y + 12;
    }

    y = drawSectionTitle(doc, "Estimate Summary", y, { margin, color: "#334155" });
    const colW = contentW / 2 - 8; let yL = y, yR = y;
    const baseVal = pickFirstFinite(result.estimate?.base, result.base, result.estimate?.low, result.low);
    const lowVal = pickFirstFinite(result.estimate?.low, result.low, Number.isFinite(baseVal) ? Math.round(Number(baseVal) * 0.86) : null);
    const highVal = pickFirstFinite(result.estimate?.high, result.high, Number.isFinite(baseVal) ? Math.round(Number(baseVal) * 1.06) : null);
    const rangeText = result.estimate?.range || (Number.isFinite(lowVal) && Number.isFinite(highVal) ? `${Number(lowVal).toLocaleString()}–${Number(highVal).toLocaleString()}` : "—");
    const year2Val = pickFirstFinite(result.estimate?.year2, result.year2, Number.isFinite(baseVal) ? Math.round(Number(baseVal) * 1.027) : null);
    const year3Val = pickFirstFinite(result.estimate?.year3, result.year3, Number.isFinite(baseVal) ? Math.round(Number(baseVal) * 1.027 * 1.0125) : null);
    yL = drawKeyValue(doc, "BASE (adjusted base)", Number.isFinite(baseVal) ? Number(baseVal).toLocaleString() : "—", margin, yL, colW);
    yL = drawKeyValue(doc, "Range", rangeText, margin, yL, colW);
    yR = drawKeyValue(doc, "Year 2", Number.isFinite(year2Val) ? Number(year2Val).toLocaleString() : "—", margin + colW + 16, yR, colW);
    yR = drawKeyValue(doc, "Year 3", Number.isFinite(year3Val) ? Number(year3Val).toLocaleString() : "—", margin + colW + 16, yR, colW);
    y = Math.max(yL, yR) + 4;

    y = drawSectionTitle(doc, "AADT & Competition", y, { margin, color: "#334155" });
    doc.font("Helvetica").fontSize(11).fillColor("#1c2736").text(result.aadtText || "—", margin, y, { width: contentW }); y += 16;
    doc.font("Helvetica").fontSize(11).fillColor("#1c2736").text(result.competitionText || "—", margin, y, { width: contentW }); y += 18;

    y = drawSectionTitle(doc, "Reasons for this estimate", y, { margin, color: "#334155" });
    const B = result.calc_breakdown || {}; const bullets = [];
    const finalEstimateLine = formatFinalEstimateLine(result);
    if (finalEstimateLine) bullets.push(finalEstimateLine);
    const baselineSource = { ...(B.baselineComponents || {}), ...(result.inputs?.baseline_settings || {}) };
    const baselineLine = formatBaselineSummaryLine(result.inputs?.aadt_used ?? null, baselineSource, B.baseline);
    if (baselineLine) bullets.push(baselineLine);
    if (B.compRule) {
      const baseMultText = formatMultiplierWithNote(B.compRule.baseMult);
      const compMultText = formatMultiplierWithNote(B.compRule.compMult);
      bullets.push(`Competition rule: base ${baseMultText} − Big box ${Number(B.compRule.heavyPenalty).toFixed(2)} = × ${compMultText} → ${Number(B.compRule.afterComp).toLocaleString()}`);
      bullets.push(`Competitors (1.5 mi): ${Number(B.compRule.compCount ?? result.competition?.count ?? 0)} total • Big box ${Number(B.compRule.heavyCount ?? result.competition?.heavy_count ?? 0)}`);
    }
    if (B.caps) {
      const softHit = B.compRule && B.compRule.afterComp > B.caps.capSoftTotal;
      bullets.push(`Capacity caps: equipment ${Number(B.caps.capEquip).toLocaleString()}; soft ${Number(B.caps.capSoftTotal).toLocaleString()}; hard ${Number(B.caps.capHardTotal).toLocaleString()}${softHit ? " (soft cap applied −10%)" : ""}`);
    }
    if (B.priceMult != null) bullets.push(`Pricing factor: × ${formatMultiplierWithNote(B.priceMult)}`);
    if (B.extrasMult != null) bullets.push(`Extras multiplier: × ${formatMultiplierWithNote(B.extrasMult)}`);
    if (B.preClamp != null && B.finalClampedToBaseline != null) bullets.push(`Clamp to baseline: min(${Number(B.preClamp).toLocaleString()}, baseline) → ${Number(B.finalClampedToBaseline).toLocaleString()}`);
    if (result.roads?.summary) bullets.push(`Road context: ${result.roads.summary}`);
    if (result.inputs?.aadt_components?.method) {
      const comp = result.inputs.aadt_components;
      let mText;
      if (comp.method === "dot_station_on_entered_road") {
        mText = `DOT - entered road (${comp.enteredRoad || "—"})`;
      } else if (comp.method === "fallback_low_aadt") {
        const raw = Number.isFinite(comp.raw_aadt) ? Number(comp.raw_aadt).toLocaleString() : "<2,000";
        mText = `Fallback — DOT reported ${raw} < 2,000`;
      } else if (comp.method === "fallback_no_dot_found") {
        mText = "Fallback — no DOT station";
      } else {
        mText = comp.method;
      }
      bullets.push(`AADT method: ${mText}`);
    }
    y = bulletLines(doc, bullets, margin, y, contentW); y += 6;

    y = drawSectionTitle(doc, "Summary", y, { margin, color: "#334155" });
    const summaryBlockRaw = (() => {
      const baseRaw = result.summary_base ?? result.summary ?? "";
      const base = typeof baseRaw === "string" ? baseRaw : String(baseRaw || "");
      if (base) return base;
      const notes = typeof result.siteNotes === "string" ? result.siteNotes.trim() : "";
      if (notes) return `User Entered Site Notes: ${notes}`;
      return base;
    })();
    const summaryBlock = cleanSummaryText(summaryBlockRaw);
    doc.font("Helvetica").fontSize(11).fillColor("#1c2736").text(summaryBlock || "—", margin, y, { width: contentW });

    if (Array.isArray(result.csv) && result.csv.length) {
      y = doc.y + 16; y = drawSectionTitle(doc, "Nearby developments (flagged)", y, { margin, color: "#334155" });
      const devLines = result.csv.slice(0, 6).map((x) => {
        const parts = [x.name, x.status, x.details, x.date].map((v) => (typeof v === "string" ? v.trim() : ""));
        return parts.filter(Boolean).join("; ");
      });
      y = bulletLines(doc, devLines, margin, y, contentW);
    }

    doc.end();
  } catch (e) { res.status(400).json({ ok: false, status: "PDF_FAILED", detail: String(e) }); }
});

/* ------------------------------- Start ------------------------------- */
const PORT = process.env.PORT || 3000;
app.listen(PORT, "0.0.0.0", () => console.log(`Server listening on :${PORT}`));<|MERGE_RESOLUTION|>--- conflicted
+++ resolved
@@ -1117,14 +1117,8 @@
   const sunocoNearby = compAll3.some((c) => c.sunoco && c.miles <= 1.0);
   const ruralEligible = compAll3.length === 0;
 
-<<<<<<< HEAD
-  const compCount = Math.max(0, compCountDetected);
-  const heavyCount = Math.max(0, Math.min(heavyCountDetected, compCount));
-  const competitionOverrideApplied = false;
-=======
   const compCount = compCountDetected;
   const heavyCount = heavyCountDetected;
->>>>>>> 86b0a0e9
 
   // Developments + roads
   const devCsv = matchCsvDevelopments(admin.city, admin.county, admin.state);
