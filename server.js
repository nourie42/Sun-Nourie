--- conflicted
+++ resolved
@@ -1118,22 +1118,10 @@
   const sunocoNearby = compAll3.some((c) => c.sunoco && c.miles <= 1.0);
   const ruralEligible = compAll3.length === 0;
 
-<<<<<<< HEAD
-  const parseOverrideCount = (val) => {
-    const raw = String(val ?? "").trim();
-    if (!raw) return null;
-    const n = Number(raw);
-    return Number.isFinite(n) && n >= 0 ? Math.round(n) : null;
-  };
-
-  const overrideTotal = parseOverrideCount(actualCompCount);
-  const overrideHeavy = parseOverrideCount(actualCompHeavy);
-=======
   const overrideTotalRaw = Number(actualCompCount);
   const overrideHeavyRaw = Number(actualCompHeavy);
   const overrideTotal = Number.isFinite(overrideTotalRaw) && overrideTotalRaw >= 0 ? Math.round(overrideTotalRaw) : null;
   const overrideHeavy = Number.isFinite(overrideHeavyRaw) && overrideHeavyRaw >= 0 ? Math.round(overrideHeavyRaw) : null;
->>>>>>> e3e918f8
 
   let compCount = compCountDetected;
   let heavyCount = heavyCountDetected;
