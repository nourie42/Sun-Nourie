--- conflicted
+++ resolved
@@ -1216,16 +1216,9 @@
       notable_brands: competitors15.filter((c) => c.heavy).slice(0, 6).map((c) => c.name),
     },
     roads,
-<<<<<<< HEAD
-    summary: summaryWithNotes,            // combined GPT summary + optional notes
-    summary_with_notes: summaryWithNotes, // alias for callers expecting this key
-    summary_base: summaryBase,            // GPT-only narrative (no notes)
-    summary_gpt: summaryBase,             // alias for the GPT-only text
-=======
     summary: summaryBase,
     summary_with_notes: summaryWithNotes,
     summary_base: summaryBase,
->>>>>>> 1cf0ac63
     siteNotes,
     calc_breakdown: calc.breakdown,
     map: {
