// server.js — Fuel IQ API (fix pack 2025-10-03)
// Changes in this build:
//  - Autocomplete endpoint supports optional location bias (lat/lon/radius) to improve suggestions.
//  - Strict AADT selection: use DOT station(s) on the ENTERED ROAD ONLY. If none found, use hard fallback.
//    (We no longer pick “nearest DOT station on a different road”.)
//  - Client can pass enteredRoad; server extracts a road from the entered address if not provided.
//  - Everything else preserved: competitors layer, PDF report, math, STOP chip only for true fallback.

import express from "express";
import cors from "cors";
import fs from "fs/promises";
import path from "path";
import { fileURLToPath } from "url";
import crypto from "crypto";
import PDFDocument from "pdfkit";

const app = express();
app.use(cors());
app.use(express.json({ limit: "2mb" }));

const __filename = fileURLToPath(import.meta.url);
const __dirname = path.dirname(__filename);

const DATA_DIR = path.join(__dirname, "data");
const NORMALIZED_FILE = path.join(DATA_DIR, "normalized-addresses.json");

app.use(
  express.static(path.join(__dirname, "public"), {
    etag: false,
    lastModified: false,
    cacheControl: true,
    maxAge: 0,
    setHeaders: (res) => res.setHeader("Cache-Control", "no-store"),
  })
);
app.get("/", (_req, res) => {
  res.set("Cache-Control", "no-store");
  res.sendFile(path.join(__dirname, "public", "index.html"));
});
app.get("/health", (_req, res) => res.json({ ok: true }));

const UA = "FuelEstimator/3.4 (+your-app)";
const CONTACT = process.env.OVERPASS_CONTACT || UA;
const DEFAULT_GOOGLE_API_KEY = "AIzaSyC6QditNCTyN0jk3TcBmCGHE47r8sXKRzI";
const GOOGLE_API_KEY = process.env.GOOGLE_API_KEY || DEFAULT_GOOGLE_API_KEY;
const OPENAI_API_KEY = process.env.OPENAI_API_KEY || "";
app.get("/google/maps_key", (_req, res) => {
  if (!GOOGLE_API_KEY) {
    res.status(404).json({ ok: false, status: "NO_KEY" });
    return;
  }
  res.json({ ok: true, key: GOOGLE_API_KEY });
});

const NOMINATIM_CACHE = new Map();
const NOMINATIM_CACHE_TTL_MS = 12 * 60 * 60 * 1000; // 12 hours
const NOMINATIM_CACHE_LIMIT = 200;

const GOOGLE_DETAIL_CACHE = new Map();
const GOOGLE_DETAIL_TTL_MS = 6 * 60 * 60 * 1000; // 6 hours
const GOOGLE_DETAIL_CACHE_LIMIT = 200;

let _cachedFetch = null;
async function getFetch() {
  if (typeof fetch === "function") return fetch;
  if (_cachedFetch) return _cachedFetch;
  const mod = await import("node-fetch");
  _cachedFetch = mod.default;
  return _cachedFetch;
}
async function fetchWithTimeout(url, opts = {}, timeoutMs = 25000) {
  const f = await getFetch();
  const ctl = new AbortController();
  const id = setTimeout(() => ctl.abort(), timeoutMs);
  try { return await f(url, { ...opts, signal: ctl.signal }); }
  finally { clearTimeout(id); }
}

function getCached(map, key) {
  const hit = map.get(key);
  if (!hit) return null;
  if (hit.expires > Date.now()) return hit.value;
  map.delete(key);
  return null;
}

function setCached(map, key, value, ttlMs, limit = 0) {
  if (!key) return;
  if (map.has(key)) map.delete(key);
  if (limit && map.size >= limit) {
    const oldestKey = map.keys().next().value;
    if (oldestKey !== undefined) map.delete(oldestKey);
  }
  map.set(key, { value, expires: Date.now() + Math.max(ttlMs, 0) });
}

/* -------------------- CSV (developments) -------------------- */
let csvDevData = [];
function parseCsvString(csv) {
  const rows = []; let row = [], value = "", inQuotes = false;
  for (let i = 0; i < csv.length; i++) {
    const c = csv[i];
    if (c === '"' && csv[i + 1] === '"') { value += '"'; i++; }
    else if (c === '"') { inQuotes = !inQuotes; }
    else if (c === ',' && !inQuotes) { row.push(value); value = ""; }
    else if ((c === '\n' || c === '\r') && !inQuotes) {
      if (c === '\r' && csv[i + 1] === '\n') i++;
      row.push(value); value = "";
      if (row.length > 1 || row[0] !== "") rows.push(row);
      row = [];
    } else { value += c; }
  }
  if (value !== "" || row.length > 0) { row.push(value); rows.push(row); }
  return rows;
}
function transformCsvData(rows) {
  if (!rows?.length) return [];
  const headers = rows[0], data = [];
  for (let i = 1; i < rows.length; i++) {
    const r = rows[i], obj = {};
    headers.forEach((h, idx) => (obj[h] = r[idx]));
    const town = obj["City/County"] || obj["City/County.1"] || obj["City/County.2"] || "";
    const state = obj["State"] || obj["State.1"] || "";
    const name = obj["Brand"] || obj["Brand.1"] || obj["Name"] || "";
    const status = obj["Status"] || obj["Phase"] || "";
    const details = obj["Details"] || obj["Details.1"] || obj["Notes"] || "";
    const date = obj["Date"] || obj["Date.1"] || "";
    if (!town && !state) continue;
    data.push({ name, town, state, status, details, date });
  }
  return data;
}
async function loadCsvDevData() {
  try {
    const csvPath = path.join(__dirname, "public", "developments_data.csv");
    const file = await fs.readFile(csvPath, "utf8");
    const rows = parseCsvString(file);
    csvDevData = transformCsvData(rows);
    console.log(`Loaded ${csvDevData.length} development rows from CSV`);
  } catch {
    console.warn("No developments_data.csv loaded (optional).");
    csvDevData = [];
  }
}
function norm(s) { return String(s || "").trim().toLowerCase(); }
function matchCsvDevelopments(city, county, state) {
  if (!csvDevData.length) return [];
  const st = norm(state), cty = norm(city), cnty = norm(county);
  return csvDevData.filter((r) => {
    const rState = norm(r.state), rTown = norm(r.town);
    if (!rState || !rTown) return false;
    if (rState !== st) return false;
    return (cty && (rTown === cty || rTown.includes(cty))) ||
           (cnty && (rTown === cnty || rTown.includes(cnty)));
  });
}
loadCsvDevData().catch(() => {});

async function appendNormalizedAddress(entry) {
  try {
    await fs.mkdir(DATA_DIR, { recursive: true });
    let existing = [];
    try {
      const raw = await fs.readFile(NORMALIZED_FILE, "utf8");
      const parsed = JSON.parse(raw);
      if (Array.isArray(parsed)) existing = parsed;
    } catch {}
    existing.unshift(entry);
    if (existing.length > 500) existing = existing.slice(0, 500);
    await fs.writeFile(NORMALIZED_FILE, JSON.stringify(existing, null, 2));
  } catch (err) {
    console.error("Failed to store normalized address", err);
    throw err;
  }
}

/* ------------------------------ Utils ------------------------------ */
const sleep = (ms) => new Promise((r) => setTimeout(r, ms));
const toMiles = (m) => m / 1609.344;
const clamp = (val, min, max) => Math.min(max, Math.max(min, val));
<<<<<<< HEAD
=======
const normalizeHeading = (val) => {
  if (!Number.isFinite(val)) return 0;
  const mod = val % 360;
  return mod < 0 ? mod + 360 : mod;
};
>>>>>>> cdc03a3c
function haversine(lat1, lon1, lat2, lon2) {
  const R = 6371000, t = (d) => (d * Math.PI) / 180;
  const dLat = t(lat2 - lat1), dLon = t(lon2 - lon1);
  const a = Math.sin(dLat / 2) ** 2 +
            Math.cos(t(lat1)) * Math.cos(t(lat2)) * Math.sin(dLon / 2) ** 2;
  return 2 * R * Math.asin(Math.sqrt(a));
}
function distMiles(a, b, c, d) { return toMiles(haversine(a, b, c, d)); }

/* -------------------------- Geocoding helpers -------------------------- */
function tryParseLatLng(address) {
  const m = String(address || "").trim().match(/^\s*(-?\d+(?:\.\d+)?)\s*,\s*(-?\d+(?:\.\d+)?)\s*$/);
  if (!m) return null;
  const lat = +m[1], lon = +m[2];
  if (!Number.isFinite(lat) || !Number.isFinite(lon)) return null;
  return { lat, lon, label: `${lat}, ${lon}` };
}
async function geocodeCensus(q) {
  const url = `https://geocoding.geo.census.gov/geocoder/locations/onelineaddress?address=${encodeURIComponent(q)}&benchmark=Public_AR_Current&format=json`;
  const r = await fetchWithTimeout(url, { headers: { "User-Agent": UA, Accept: "application/json" } }, 15000);
  if (!r.ok) throw new Error(`Census ${r.status}`);
  const d = await r.json();
  const m = d?.result?.addressMatches?.[0];
  if (!m?.coordinates) throw new Error("Census: no match");
  return { lat: +m.coordinates.y, lon: +m.coordinates.x, label: m.matchedAddress || q };
}
async function geocodeNominatim(q) {
  const url = `https://nominatim.openstreetmap.org/search?format=json&limit=1&countrycodes=us&q=${encodeURIComponent(q)}`;
  const r = await fetchWithTimeout(url, { headers: { "User-Agent": UA, Accept: "application/json" } }, 15000);
  const a = await r.json();
  if (!a?.length) throw new Error("Nominatim: no result");
  return { lat: +a[0].lat, lon: +a[0].lon, label: a[0].display_name };
}

function formatNominatimDisplay(row) {
  if (!row) return "";
  const addr = row.address || {};
  const street = (() => {
    const road = addr.road || addr.residential || addr.pedestrian || addr.path || addr.cycleway || addr.footway;
    const house = addr.house_number || addr.house_name || "";
    const parts = [];
    if (house) parts.push(String(house));
    if (road) parts.push(String(road));
    return parts.join(" ").trim();
  })();
  const locality = addr.city || addr.town || addr.village || addr.hamlet || addr.county || "";
  const regionParts = [locality, addr.state || addr.state_district || "", addr.postcode || ""].filter(Boolean);
  const tail = regionParts.join(", ");
  if (street && tail) return `${street}, ${tail}`;
  if (street) return street;
  if (tail) return tail;
  return row.display_name || "";
}

function buildOsmNormalized(row) {
  if (!row) return null;
  const addr = row.address || {};
  const lat = Number(row.lat), lon = Number(row.lon);
  if (!Number.isFinite(lat) || !Number.isFinite(lon)) return null;
  const number = addr.house_number || addr.house_name || "";
  const road = addr.road || addr.residential || addr.pedestrian || addr.path || addr.cycleway || addr.footway || "";
  const line1Raw = [number, road].filter(Boolean).join(" ").trim();
  const city = addr.city || addr.town || addr.village || addr.hamlet || "";
  const county = addr.county || "";
  const state = addr.state || addr.state_district || "";
  const postcode = addr.postcode || "";
  const countryCode = addr.country_code ? String(addr.country_code).toUpperCase() : "";
  const country = countryCode || addr.country || "";
  const formatted = row.display_name || [line1Raw, city, state, postcode].filter(Boolean).join(", ");
  const line1 = line1Raw || (formatted.split(",")[0] || "").trim();
  return {
    formatted,
    line1,
    city,
    county,
    state,
    postcode,
    country,
    lat,
    lon,
    source: "OSM",
    place_id: row.place_id || null,
    raw: addr,
  };
}
function findComponent(comps, ...types) {
  if (!Array.isArray(comps)) return "";
  for (const type of types) {
    const comp = comps.find((c) => Array.isArray(c.types) && c.types.includes(type));
    if (comp) return comp.long_name || comp.short_name || "";
  }
  return "";
}
function buildNormalizedFromGoogle(result) {
  if (!result) return null;
  const comps = Array.isArray(result.address_components) ? result.address_components : [];
  const loc = result.geometry?.location;
  const lat = Number(loc?.lat);
  const lon = Number(loc?.lng);
  if (!Number.isFinite(lat) || !Number.isFinite(lon)) return null;
  const streetNumber = findComponent(comps, "street_number");
  const route = findComponent(comps, "route");
  const line1 = [streetNumber, route].filter(Boolean).join(" ").trim();
  const city = findComponent(
    comps,
    "locality",
    "postal_town",
    "sublocality",
    "administrative_area_level_3",
    "administrative_area_level_2"
  );
  const county = findComponent(comps, "administrative_area_level_2");
  const stateComp = (() => {
    const comp = Array.isArray(comps)
      ? comps.find((c) => Array.isArray(c.types) && c.types.includes("administrative_area_level_1"))
      : null;
    if (!comp) return "";
    return comp.short_name || comp.long_name || "";
  })();
  const postcode = findComponent(comps, "postal_code");
  const countryComp = Array.isArray(comps)
    ? comps.find((c) => Array.isArray(c.types) && c.types.includes("country"))
    : null;
  const country = countryComp?.short_name || countryComp?.long_name || "";
  const formatted = result.formatted_address || [line1, city, stateComp, postcode].filter(Boolean).join(", ");
  return {
    formatted,
    line1: line1 || (formatted.split(",")[0] || "").trim(),
    city,
    county,
    state: stateComp,
    postcode,
    country,
    lat,
    lon,
    source: "Google",
    place_id: result.place_id || null,
    raw: { components: comps },
  };
}
async function reverseAdmin(lat, lon) {
  try {
    const url = `https://nominatim.openstreetmap.org/reverse?format=json&zoom=10&addressdetails=1&lat=${lat}&lon=${lon}`;
    const r = await fetchWithTimeout(url, { headers: { "User-Agent": UA, Accept: "application/json" } }, 15000);
    const j = await r.json();
    const a = j?.address || {};
    return {
      city: a.city || a.town || a.village || a.hamlet || "",
      county: a.county || "",
      state: a.state || a.region || "",
    };
  } catch {
    return { city: "", county: "", state: "" };
  }
}

/* --------------------------- State detection --------------------------- */
const STATE_CODE = {
  "alabama":"AL","alaska":"AK","arizona":"AZ","arkansas":"AR","california":"CA","colorado":"CO",
  "connecticut":"CT","delaware":"DE","district of columbia":"DC","washington, dc":"DC","dc":"DC",
  "florida":"FL","georgia":"GA","hawaii":"HI","idaho":"ID","illinois":"IL","indiana":"IN","iowa":"IA",
  "kansas":"KS","kentucky":"KY","louisiana":"LA","maine":"ME","maryland":"MD","massachusetts":"MA",
  "michigan":"MI","minnesota":"MN","mississippi":"MS","missouri":"MO","montana":"MT","nebraska":"NE",
  "nevada":"NV","new hampshire":"NH","new jersey":"NJ","new mexico":"NM","new york":"NY",
  "north carolina":"NC","north dakota":"ND","ohio":"OH","oklahoma":"OK","oregon":"OR","pennsylvania":"PA",
  "rhode island":"RI","south carolina":"SC","south dakota":"SD","tennessee":"TN","texas":"TX",
  "utah":"UT","vermont":"VT","virginia":"VA","washington":"WA","west virginia":"WV","wisconsin":"WI","wyoming":"WY"
};
function toStateCode(name) {
  const s = (name || "").trim().toLowerCase();
  return STATE_CODE[s] || (s.length === 2 ? s.toUpperCase() : null);
}

/* --------------------- Official DOT AADT providers --------------------- */
const AADT_PROVIDERS = {
  NC: { kind: "arcgis", url: "https://services.arcgis.com/NuWFvHYDMVmmxMeM/ArcGIS/rest/services/NCDOT_AADT_Stations/FeatureServer/0", geoType: "point" },
  VA: { kind: "arcgis", url: "https://services.arcgis.com/p5v98VHDX9Atv3l7/arcgis/rest/services/VDOTTrafficVolume/FeatureServer/0", geoType: "line" },
  DC: { kind: "arcgis", url: "https://maps2.dcgis.dc.gov/dcgis/rest/services/DCGIS_DATA/Transportation_TrafficVolume_WebMercator/MapServer/4", geoType: "line" },
  FL: { kind: "arcgis", url: "https://gis-fdot.opendata.arcgis.com/datasets/annual-average-daily-traffic-tda/explore", geoType: "line" },
};

/* -------------------------- ArcGIS helpers -------------------------- */
async function arcgisQueryNearby(url, lat, lon, radiusMeters = 1609, outFields = "*") {
  const p = new URLSearchParams({
    f: "json", where: "1=1", outFields,
    returnGeometry: "true",
    geometry: `${lon},${lat}`, geometryType: "esriGeometryPoint",
    inSR: "4326", spatialRel: "esriSpatialRelIntersects",
    distance: String(Math.round(radiusMeters)), units: "esriSRUnit_Meter",
    outSR: "4326", resultRecordCount: "500",
  });
  const r = await fetchWithTimeout(`${url}/query?${p}`, { headers: { "User-Agent": UA, Accept: "application/json" } }, 22000);
  if (!r.ok) return [];
  const j = await r.json();
  return Array.isArray(j.features) ? j.features : [];
}
async function arcgisQueryWhere(url, where, outFields = "*", returnGeometry = true) {
  const p = new URLSearchParams({
    f: "json", where, outFields, returnGeometry: returnGeometry ? "true" : "false",
    outSR: "4326", resultRecordCount: "500",
  });
  const r = await fetchWithTimeout(`${url}/query?${p}`, { headers: { "User-Agent": UA, Accept: "application/json" } }, 22000);
  if (!r.ok) return [];
  const j = await r.json();
  return Array.isArray(j.features) ? j.features : [];
}

/* ------------------------- AADT parsing ------------------------- */
function extractLatestAADT(attrs) {
  if (!attrs) return null;
  const pairs = [];
  for (const k of Object.keys(attrs)) {
    const up = k.toUpperCase();
    if (up === "AADT" || up === "ADT") {
      const v = +attrs[k]; if (v > 0) pairs.push({ year: null, val: v });
      continue;
    }
    if (up.includes("AADT") || up.includes("ADT")) {
      const m = String(k).match(/20\d{2}/);
      const yr = m ? +m[0] : null;
      const v = +attrs[k];
      if (v > 0) pairs.push({ year: yr, val: v });
    }
  }
  if (!pairs.length) return null;
  pairs.sort((a, b) => (b.year || 0) - (a.year || 0) || b.val - a.val);
  return { year: pairs[0].year, aadt: pairs[0].val };
}
function extractRouteLocation(attrs) {
  const routeKeys = ["ROUTE","ROUTE_COMMON_NAME","RTE_NAME","ROAD","STREET","STREETNAME","FULLNAME","NAME","ROUTEID"];
  const locKeys = ["LOCATION","START_LABEL","END_LABEL","FROM_ST","TO_ST","FROMNODE","TONODE","DESCRIPTION"];
  let route=null, loc=null;
  for (const k of Object.keys(attrs||{})) {
    const up = k.toUpperCase();
    if (!route && routeKeys.some((p)=>up.includes(p))) route = attrs[k];
    if (!loc && locKeys.some((p)=>up.includes(p))) loc = attrs[k];
  }
  return { route: route || null, location: loc || null };
}
function normalizeRoadText(s) {
  const up = String(s || "").toUpperCase();
  return up
    .replace(/\./g, "")
    .replace(/\b(ROAD)\b/g, "RD")
    .replace(/\b(STREET)\b/g, "ST")
    .replace(/\b(AVENUE)\b/g, "AVE")
    .replace(/\b(HIGHWAY)\b/g, "HWY")
    .replace(/\s+/g, " ")
    .trim();
}
function tokensForRoadName(s) {
  return normalizeRoadText(s).split(/\s+/).filter(Boolean).filter(t => !["RD","ST","AVE","HWY","N","S","E","W"].includes(t));
}
function looksNumberedHighway(s) {
  const t = String(s || "").toUpperCase();
  return /\b(I[-\s]*\d+|US[-\s]*\d+|SR[-\s]*\d+|STATE\s*ROUTE\s*\d+|NC[-\s]*\d+|VA[-\s]*\d+|FL[-\s]*\d+)\b/.test(t);
}
function buildRouteWhere(tokens, fields = ["ROUTE","ROUTE_COMMON_NAME","NAME","STREETNAME","FULLNAME","ROAD","RTE_NAME"]) {
  if (!tokens?.length) return null;
  const ors = [];
  for (const f of fields) {
    for (const t of tokens) ors.push(`UPPER(${f}) LIKE '%${t.toUpperCase().replace(/'/g, "''")}%'`);
  }
  return ors.length ? `(${ors.join(" OR ")})` : null;
}
function featureCenterAndDistance(feat, lat, lon) {
  const g = feat.geometry || {};
  if (typeof g.y === "number" && typeof g.x === "number") {
    const dist = haversine(lat, lon, g.y, g.x);
    return { lat: g.y, lon: g.x, distM: dist };
  }
  if (Array.isArray(g.paths)) {
    let best = { lat: null, lon: null, distM: Infinity };
    for (const path of g.paths) {
      for (const [x,y] of path) {
        const d = haversine(lat, lon, y, x);
        if (d < best.distM) best = { lat: y, lon: x, distM: d };
      }
    }
    return best;
  }
  return { lat: null, lon: null, distM: Infinity };
}
function featuresToStations(stateCode, feats, siteLat, siteLon) {
  const out = [];
  for (const f of feats) {
    const A = f.attributes || {};
    const latest = extractLatestAADT(A);
    if (!latest) continue;
    const pos = featureCenterAndDistance(f, siteLat, siteLon);
    if (!(Number.isFinite(pos.lat) && Number.isFinite(pos.lon))) continue;
    const rl = extractRouteLocation(A);
    out.push({
      lat: pos.lat, lon: pos.lon, distM: pos.distM,
      aadt: latest.aadt, year: latest.year,
      route: rl.route, location: rl.location,
      station_id: A.LocationID || A.Location_ID || A.OBJECTID || A.OBJECTID_1 || null,
      rte_cls: A.RTE_CLS || A.RTE_TYPE_CD || null,
      state: stateCode,
    });
  }
  out.sort((a, b) => a.distM - b.distM);
  return out;
}
function pickStationForStreet(stations, streetText) {
  if (!stations.length) return null;
  if (!streetText) return stations[0];
  const tokens = tokensForRoadName(streetText);
  const hasToken = (txt) => {
    const N = normalizeRoadText(txt || "");
    return tokens.some((t) => N.includes(t));
  };
  const withMatch = stations.filter(s => hasToken(s.route) || hasToken(s.location));
  if (withMatch.length) return withMatch[0]; // stations already sorted by distance
  if (!looksNumberedHighway(streetText)) {
    const nonNum = stations.filter(s => !(String(s.route||"").match(/\b(I|US|SR|NC|VA|FL)[-\s]?\d+/)));
    if (nonNum.length) return nonNum[0];
  }
  return stations[0];
}

/* ---------------------- Providers wrappers ---------------------- */
async function providerNearbyAADT(stateCode, lat, lon, radiusMi = 1.0) {
  const prov = AADT_PROVIDERS[stateCode];
  if (!prov) return [];
  const feats = await arcgisQueryNearby(prov.url, lat, lon, radiusMi * 1609.344).catch(() => []);
  return featuresToStations(stateCode, feats, lat, lon);
}
async function providerStationsOnStreet(stateCode, lat, lon, streetText) {
  const prov = AADT_PROVIDERS[stateCode];
  if (!prov || !streetText) return [];
  const tokens = tokensForRoadName(streetText);
  const where = buildRouteWhere(tokens);
  if (!where) return [];
  const feats = await arcgisQueryWhere(prov.url, where, "*", true).catch(() => []);
  const st = featuresToStations(stateCode, feats, lat, lon);
  // limit to ~1.5 mi; we only want stations near the site AND on that road
  return st.filter(s => s.distM <= 1.5 * 1609.344);
}

/* --------------------- Competition (OSM+Google) --------------------- */
const OVERPASS = [
  "https://overpass-api.de/api/interpreter",
  "https://overpass.kumi.systems/api/interpreter",
  "https://overpass.openstreetmap.fr/api/interpreter",
];
async function overpassQuery(data) {
  let last = new Error("no tries");
  for (const ep of OVERPASS) {
    for (let i = 0; i < 3; i++) {
      try {
        const r = await fetchWithTimeout(
          ep,
          { method: "POST", headers: { "User-Agent": CONTACT, "Content-Type": "application/x-www-form-urlencoded", Accept: "application/json" }, body: "data=" + encodeURIComponent(data) },
          25000
        );
        const ct = r.headers.get("content-type") || "";
        const txt = await r.text();
        if (!r.ok || !ct.includes("application/json"))
          throw new Error(`Overpass ${r.status}: ${txt.slice(0, 200)}`);
        return JSON.parse(txt);
      } catch (e) { last = e; await sleep(900 * (i + 1)); }
    }
  }
  throw last;
}
const HEAVY_BRANDS = /(sheetz|wawa|race\s?trac|racetrac|buc-?ee'?s|royal\s?farms|quik.?trip|\bqt\b)/i;
const IS_SUNOCO  = /\bsunoco\b/i;
async function googleNearbyGasStations(lat, lon, rM = 2414) {
  if (!GOOGLE_API_KEY) return [];
  const base = `https://maps.googleapis.com/maps/api/place/nearbysearch/json?location=${lat},${lon}&radius=${rM}&type=gas_station&key=${GOOGLE_API_KEY}`;
  const out = []; let url = base; let tries = 0;
  while (url && tries < 3) {
    tries++;
    const r = await fetchWithTimeout(url, { headers: { "User-Agent": UA, Accept: "application/json" } }, 20000);
    const txt = await r.text(); if (!r.ok) break;
    let j; try { j = JSON.parse(txt); } catch { break; }
    const items = j.results || [];
    for (const it of items) {
      const name = it.name || "Fuel";
      const latc = it.geometry?.location?.lat, lonc = it.geometry?.location?.lng;
      if (!Number.isFinite(latc) || !Number.isFinite(lonc)) continue;
      const milesExact = distMiles(lat, lon, latc, lonc);
      if (milesExact <= 0.02) continue; // skip the searched site (same address)
      out.push({
        name,
        lat: +latc, lon: +lonc,
        miles: +milesExact.toFixed(3),
        heavy: HEAVY_BRANDS.test(name),
        sunoco: IS_SUNOCO.test(name),
      });
    }
    if (j.next_page_token) { await sleep(1700); url = `${base}&pagetoken=${j.next_page_token}`; }
    else url = null;
  }
  return out;
}
async function competitorsWithinRadiusMiles(lat, lon, rMi = 1.5) {
  const rM = Math.round(rMi * 1609.344);
  const q = `[out:json][timeout:25];
    ( node(around:${rM},${lat},${lon})["amenity"="fuel"];
      way(around:${rM},${lat},${lon})["amenity"="fuel"]; );
    out center tags;`;
  const [op, g] = await Promise.all([
    overpassQuery(q).then((j) => j.elements || []).catch(() => []),
    googleNearbyGasStations(lat, lon, rM).catch(() => []),
  ]);
  const opList = op.map((el) => {
    const t = el.tags || {};
    const name = t.brand || t.name || "Fuel";
    const latc = el.lat ?? el.center?.lat, lonc = el.lon ?? el.center?.lon;
    if (latc == null || lonc == null) return null;
    const milesExact = distMiles(lat, lon, latc, lonc);
    if (milesExact <= 0.02) return null;
    return {
      name, lat: +latc, lon: +lonc,
      miles: +milesExact.toFixed(3),
      heavy: HEAVY_BRANDS.test(name),
      sunoco: IS_SUNOCO.test(name),
    };
  }).filter(Boolean);
  const merged = [...opList, ...g];
  const seen = new Set(), out = [];
  for (const s of merged) {
    const k = `${Math.round(s.lat * 1e5)}|${Math.round(s.lon * 1e5)}`;
    if (seen.has(k)) continue; seen.add(k); out.push(s);
  }
  out.sort((a, b) => a.miles - b.miles);
  return out.filter((s) => s.miles <= rMi && s.miles > 0.02);
}

/* ----------------------- Road context ----------------------- */
function parseMaxspeed(ms) { const m = String(ms || "").match(/(\d+)\s*(mph)?/i); return m ? +m[1] : null; }
function roadWeight(hw) {
  const order = { motorway: 6, trunk: 5, primary: 4, secondary: 3, tertiary: 2, unclassified: 1, residential: 1 };
  return order[(hw || "").replace("_link", "")] || 0;
}
async function roadContext(lat, lon) {
  const rM = Math.round(1609 * 1.2);
  const qWays = `[out:json][timeout:25];
    ( way(around:${rM},${lat},${lon})["highway"~"motorway|trunk|primary|secondary|tertiary|primary_link|secondary_link|tertiary_link"]; );
    out center tags;`;
  const qSig = `[out:json][timeout:25]; node(around:${rM},${lat},${lon})["highway"="traffic_signals"]; out;`;
  let ways = [], signals = 0;
  try { const wj = await overpassQuery(qWays); ways = wj.elements || []; } catch {}
  try { const sj = await overpassQuery(qSig); signals = (sj.elements || []).length; } catch {}
  const rows = ways.map((w) => {
    const t = w.tags || {};
    const name = t.ref || t.name || "";
    const hw = (t.highway || "").replace("_link", "");
    const lanes = +t.lanes || +t["lanes:forward"] || +t["lanes:backward"] || null;
    const speed = parseMaxspeed(t.maxspeed);
    const latc = w.center?.lat, lonc = w.center?.lon;
    const d = Number.isFinite(latc) && Number.isFinite(lonc) ? haversine(lat, lon, latc, lonc) : null;
    return { name, highway: hw, lanes, maxspeed: speed, distM: d, weight: roadWeight(hw) };
  }).filter((r) => r.weight > 0);
  rows.sort((a, b) =>
    b.weight - a.weight ||
    (b.lanes || 0) - (a.lanes || 0) ||
    (b.maxspeed || 0) - (a.maxspeed || 0) ||
    (a.distM || 1e12) - (b.distM || 1e12)
  );
  const main = rows.slice(0, 3), side = rows.slice(3, 8);
  const nice = (r) => [r.name || r.highway, r.maxspeed ? `${r.maxspeed} mph` : null, r.lanes ? `${r.lanes} lanes` : null].filter(Boolean).join(" - ");
  const mainLabel = main.map(nice).filter(Boolean).slice(0, 3).join(" | ");
  const sideLabel = side.map(nice).filter(Boolean).slice(0, 3).join(" | ");
  const intersections = Math.max(0, Math.round(rows.length / 3));
  return { summary: [mainLabel, sideLabel].filter(Boolean).join(" — "), main, side, signals, intersections };
}

/* ------------------------- Gallons computation ------------------------- */
function gallonsWithRules({ aadt, mpds, diesel, compCount, heavyCount, pricePosition, userExtrasMult = 1, trafficPullPct, gallonsPerFill }) {
  const trafficPctUsed = Number.isFinite(trafficPullPct) && trafficPullPct > 0 ? Number(trafficPullPct) : 2;
  const gallonsUsed = Number.isFinite(gallonsPerFill) && gallonsPerFill > 0 ? Number(gallonsPerFill) : 8;
  const baselineComponents = {
    trafficShare: trafficPctUsed / 100,
    trafficPullPct: trafficPctUsed,
    gallonsPerFill: gallonsUsed,
    usedCustomTraffic: Number.isFinite(trafficPullPct) && trafficPullPct > 0,
    usedCustomGallons: Number.isFinite(gallonsPerFill) && gallonsPerFill > 0,
    days: 30,
  };
  const baseline = aadt * baselineComponents.trafficShare * baselineComponents.gallonsPerFill * baselineComponents.days;

  let baseMult = 1.0;
  if (compCount === 1) baseMult = 0.75;
  else if (compCount >= 2 && compCount <= 4) baseMult = 0.6;
  else if (compCount >= 5) baseMult = 0.5;

  let heavyPenalty = 0;
  if (heavyCount === 1) heavyPenalty = 0.2;
  else if (heavyCount >= 2) heavyPenalty = 0.35;

  const compMult = Math.max(0.2, baseMult - heavyPenalty);
  const afterComp = baseline * compMult;

  const capEquip = mpds * 25 * 10.5 * 24 * (365 / 12) + ((diesel || 0) * 25 * 16 * 24) * (365 / 12);
  const SOFT = 22000, HARD = 28000;
  const capSoftTotal = mpds * SOFT, capHardTotal = mpds * HARD;

  let capped = Math.min(afterComp, capEquip, capHardTotal);
  if (afterComp > capSoftTotal) capped = Math.round(capped * 0.9);

  let priceMult = 1.0;
  if (pricePosition === "below") priceMult = 1.1;
  else if (pricePosition === "above") priceMult = 0.9;

  const preClamp = Math.round(capped * priceMult * userExtrasMult);
  const base = Math.min(preClamp, Math.round(baseline));

  const low = Math.round(base * 0.86);
  const high = Math.round(base * 1.06);

  const breakdown = {
    aadt,
    baseline: Math.round(baseline),
    baselineComponents,
    compRule: { compCount, heavyCount, baseMult, heavyPenalty, compMult, afterComp: Math.round(afterComp) },
    caps: { capEquip: Math.round(capEquip), capSoftTotal, capHardTotal },
    priceMult,
    extrasMult: userExtrasMult,
    preClamp,
    finalClampedToBaseline: base,
  };

  return {
    base,
    low,
    high,
    year2: Math.round(base * 1.027),
    year3: Math.round(base * 1.027 * 1.0125),
    breakdown,
  };
}
function formatNumberCompact(n) {
  if (!Number.isFinite(n)) return '';
  const rounded = Math.round(Number(n) * 100) / 100;
  return Math.abs(rounded - Math.round(rounded)) < 1e-9
    ? String(Math.round(rounded))
    : rounded.toFixed(2).replace(/\.?0+$/, '');
}
function formatMultiplierWithNote(value, digits = 2) {
  if (!Number.isFinite(Number(value))) return '—';
  const num = Number(value);
  const fixed = num.toFixed(digits);
  return Math.abs(num - 1) < 1e-9 ? `${fixed} (No adjustment)` : fixed;
}
function pickFirstFinite(...values) {
  for (const v of values) {
    const num = Number(v);
    if (Number.isFinite(num)) return num;
  }
  return null;
}
function formatFinalEstimateLine(result) {
  if (!result || typeof result !== 'object') return null;
  const est = result.estimate || {};
  const base = pickFirstFinite(est.base, result.base, est.low, result.low);
  const low = pickFirstFinite(est.low, result.low, Number.isFinite(base) ? Math.round(Number(base) * 0.86) : null);
  const high = pickFirstFinite(est.high, result.high, Number.isFinite(base) ? Math.round(Number(base) * 1.06) : null);
  const year2 = pickFirstFinite(est.year2, result.year2, Number.isFinite(base) ? Math.round(Number(base) * 1.027) : null);
  const year3 = pickFirstFinite(est.year3, result.year3, Number.isFinite(base) ? Math.round(Number(base) * 1.027 * 1.0125) : null);
  const fmt = (n) => (Number.isFinite(n) ? Number(n).toLocaleString() : '—');
  const range = typeof est.range === 'string' && est.range.trim()
    ? est.range.trim()
    : (Number.isFinite(low) && Number.isFinite(high)
        ? `${Number(low).toLocaleString()}–${Number(high).toLocaleString()}`
        : '—');
  return `Final (BASE): ${fmt(base)} • Range: ${range} • Y2: ${fmt(year2)} • Y3: ${fmt(year3)}`;
}
function formatBaselineSummaryLine(aadt, baselineComponents, baselineValue) {
  if (!Number.isFinite(aadt) || !Number.isFinite(baselineValue)) return null;
  const comp = baselineComponents || {};
  let pct = Number.isFinite(comp.trafficPullPct) ? Number(comp.trafficPullPct)
          : Number.isFinite(comp.traffic_pull_pct) ? Number(comp.traffic_pull_pct)
          : Number.isFinite(comp.trafficShare) ? Number(comp.trafficShare) * 100
          : null;
  let gallons = Number.isFinite(comp.gallonsPerFill) ? Number(comp.gallonsPerFill)
             : Number.isFinite(comp.gallons_per_fill) ? Number(comp.gallons_per_fill)
             : null;
  let days = Number.isFinite(comp.days) ? Number(comp.days)
          : Number.isFinite(comp.days_per_month) ? Number(comp.days_per_month)
          : 30;
  if (!Number.isFinite(pct)) pct = 2;
  if (!Number.isFinite(gallons)) gallons = 8;
  if (!Number.isFinite(days)) days = 30;
  const parts = [
    `AADT ${Number(aadt).toLocaleString()}`,
    `${formatNumberCompact(pct)}% traffic pull`,
    `${formatNumberCompact(gallons)} gal/fill`,
    `${formatNumberCompact(days)} days`,
  ];
  return `AADT math: ${parts.join(' × ')} = ${Number(baselineValue).toLocaleString()}`;
}

function cleanSummaryText(raw) {
  if (raw == null) return "";
  let text = String(raw);
  const stripPair = (open, close) => {
    const openRe = new RegExp(`^\\s*${open}`, "i");
    const closeRe = new RegExp(`${close}\\s*$`, "i");
    text = text.replace(openRe, "");
    text = text.replace(closeRe, "");
  };
  stripPair("<text[^>]*>", "</text>");
  stripPair("<summary[^>]*>", "</summary>");
  stripPair("<p[^>]*>", "</p>");
  text = text.replace(/<br\s*\/?>/gi, "\n");
  text = text.replace(/<\/p>\s*<p[^>]*>/gi, "\n\n");
  text = text.replace(/<\/?p[^>]*>/gi, "");
  text = text.replace(/<\/?text[^>]*>/gi, "");
  text = text.replace(/<\/?summary[^>]*>/gi, "");
  text = text.replace(/<\/?div[^>]*>/gi, "");
  text = text.replace(/<[^>]+>/g, " ");
  text = text.replace(/\s{2,}/g, " ");
  return text.trim();
}

/* ------------------------ Google proxy/status ------------------------ */
app.get("/google/status", async (_req, res) => {
  try {
    if (!GOOGLE_API_KEY) return res.json({ ok: false, status: "MISSING_KEY" });

    const [autoResult] = await Promise.allSettled([
      (async () => {
        const au = `https://maps.googleapis.com/maps/api/place/autocomplete/json?input=Test&components=country:us&key=${GOOGLE_API_KEY}`;
        const r = await fetchWithTimeout(au, { headers: { "User-Agent": UA } }, 10000);
        return { ok: r.ok, status: r.ok ? "OK" : `HTTP_${r.status}` };
      })(),
    ]);
    const streetResult = { status: "Embed", ok: true };

    const autocomplete = autoResult.status === "fulfilled" ? autoResult.value : { ok: false, status: "ERROR" };
<<<<<<< HEAD
    const streetview = { ok: true, status: "maps.google.com embed (client)" };
=======
    const streetview = streetResult;
>>>>>>> cdc03a3c
    const ok = autocomplete.ok && streetview.ok;
    const statusParts = [];
    if (!autocomplete.ok) statusParts.push(`Autocomplete ${autocomplete.status}`);
    if (!streetview.ok) statusParts.push(`StreetView ${streetview.status}`);
    res.json({
      ok,
      status: ok ? "WORKING" : statusParts.join("; ") || "ERROR",
      details: { autocomplete, streetview },
    });
  } catch {
    res.json({ ok: false, status: "EXCEPTION" });
  }
});

app.get("/google/streetview_embed", (req, res) => {
  if (!GOOGLE_API_KEY) return res.status(503).json({ ok: false, status: "MISSING_KEY" });
  const lat = Number(req.query.lat);
  const lon = Number(req.query.lon);
  if (!Number.isFinite(lat) || !Number.isFinite(lon)) {
    return res.status(400).json({ ok: false, status: "BAD_COORDS" });
  }
  const headingRaw = Number(req.query.heading);
  const pitchRaw = Number(req.query.pitch);
  const fovRaw = Number(req.query.fov);
  const url = new URL("https://www.google.com/maps/embed/v1/streetview");
  url.searchParams.set("key", GOOGLE_API_KEY);
  url.searchParams.set("location", `${lat},${lon}`);
  if (Number.isFinite(headingRaw)) url.searchParams.set("heading", normalizeHeading(headingRaw).toFixed(2));
  if (Number.isFinite(pitchRaw)) url.searchParams.set("pitch", clamp(pitchRaw, -90, 90).toFixed(2));
  if (Number.isFinite(fovRaw)) url.searchParams.set("fov", clamp(fovRaw, 10, 120).toFixed(2));
  res.redirect(url.toString());
});

/* Autocomplete with optional location bias */
app.get("/google/autocomplete", async (req, res) => {
  const input = String(req.query.input || "").trim();
  if (!input) return res.json({ ok: false, status: "BAD_REQUEST", items: [] });
  if (!GOOGLE_API_KEY) return res.json({ ok: false, status: "MISSING_KEY", items: [] });
  const lat = Number(req.query.lat), lon = Number(req.query.lon);
  const radius = Math.max(1000, Math.min(200000, Number(req.query.radius) || 50000)); // 1–200 km
  try {
    const loc = (Number.isFinite(lat) && Number.isFinite(lon)) ? `&location=${lat},${lon}&radius=${radius}` : "";
    const au = `https://maps.googleapis.com/maps/api/place/autocomplete/json?input=${encodeURIComponent(input)}&components=country:us${loc}&key=${GOOGLE_API_KEY}`;
    const ar = await fetchWithTimeout(au, { headers: { "User-Agent": UA } }, 15000);
    const aj = await ar.json();
    if (aj.status !== "OK" && aj.status !== "ZERO_RESULTS")
      return res.json({ ok: false, status: aj.status, items: [] });

    const predictions = (aj.predictions || []).filter((p) => p.place_id).slice(0, 8);
    if (!predictions.length) return res.json({ ok: true, status: "ZERO_RESULTS", items: [] });

    const items = predictions.map((p) => ({
      type: "Google",
      display: p.description || p.structured_formatting?.main_text || "",
      place_id: p.place_id,
      structured_formatting: p.structured_formatting || null,
      terms: p.terms || null,
      score: 1.3,
    }));

    return res.json({ ok: true, status: "OK", items });
  } catch (e) { return res.json({ ok: false, status: "ERROR", items: [], error: String(e) }); }
});

app.get("/google/place_details", async (req, res) => {
  try {
    if (!GOOGLE_API_KEY) return res.json({ ok: false, status: "MISSING_KEY" });
    const place_id = String(req.query.place_id || "").trim();
    if (!place_id) return res.json({ ok: false, status: "BAD_REQUEST" });

    const cached = getCached(GOOGLE_DETAIL_CACHE, place_id);
    if (cached) return res.json({ ok: true, status: "CACHED", item: cached });

    const fields = "formatted_address,geometry,name,place_id,address_component";
    const url = `https://maps.googleapis.com/maps/api/place/details/json?place_id=${encodeURIComponent(place_id)}&fields=${encodeURIComponent(fields)}&key=${GOOGLE_API_KEY}`;
    const r = await fetchWithTimeout(url, { headers: { "User-Agent": UA } }, 15000);
    const j = await r.json();
    if (j.status !== "OK") return res.json({ ok: false, status: j.status || "ERROR", error: j.error_message || null });

    const result = j.result || {};
    const loc = result.geometry?.location;
    if (!loc || !Number.isFinite(+loc.lat) || !Number.isFinite(+loc.lng)) {
      return res.json({ ok: false, status: "NO_LOCATION" });
    }

    const display = result.formatted_address || result.name || "";
    if (!display) return res.json({ ok: false, status: "NO_DISPLAY" });

    const normalized = buildNormalizedFromGoogle(result);
    const item = {
      type: "Google",
      display,
      lat: +loc.lat,
      lon: +loc.lng,
      place_id: result.place_id || place_id,
      normalized: normalized || null,
      storageKey: result.place_id ? `GOOGLE:${result.place_id}` : null,
      score: 1.3,
    };

    setCached(GOOGLE_DETAIL_CACHE, place_id, item, GOOGLE_DETAIL_TTL_MS, GOOGLE_DETAIL_CACHE_LIMIT);
    return res.json({ ok: true, status: "OK", item });
  } catch (e) {
    return res.json({ ok: false, status: "ERROR", error: String(e) });
  }
});

app.get("/osm/autocomplete", async (req, res) => {
  try {
    const q = String(req.query.q || req.query.input || "").trim();
    if (q.length < 2) return res.json({ ok: false, status: "BAD_REQUEST", items: [] });

    const cacheKey = q.toLowerCase();
    const cached = getCached(NOMINATIM_CACHE, cacheKey);
    if (cached) return res.json({ ok: true, status: "CACHED", items: cached });

    const url = `https://nominatim.openstreetmap.org/search?format=json&addressdetails=1&limit=6&countrycodes=us&q=${encodeURIComponent(q)}`;
    const r = await fetchWithTimeout(url, { headers: { "User-Agent": UA, Accept: "application/json" } }, 15000);
    if (!r.ok) return res.json({ ok: false, status: `HTTP_${r.status}`, items: [] });
    const arr = await r.json();
    if (!Array.isArray(arr) || !arr.length) return res.json({ ok: true, status: "ZERO_RESULTS", items: [] });

    const items = arr
      .map((row) => {
        const lat = Number(row.lat), lon = Number(row.lon);
        if (!Number.isFinite(lat) || !Number.isFinite(lon)) return null;
        const normalized = buildOsmNormalized(row);
        const display = formatNominatimDisplay(row) || row.display_name || "";
        if (!display) return null;
        const storageKey = row.place_id
          ? `OSM:${row.place_id}`
          : normalized && Number.isFinite(normalized.lat) && Number.isFinite(normalized.lon)
          ? `OSM:${normalized.lat.toFixed(6)},${normalized.lon.toFixed(6)}`
          : null;
        return {
          type: "OSM",
          display,
          lat,
          lon,
          normalized: normalized || null,
          place_id: row.place_id || null,
          storageKey,
          score: 0.7,
        };
      })
      .filter(Boolean)
      .slice(0, 8);

    setCached(NOMINATIM_CACHE, cacheKey, items, NOMINATIM_CACHE_TTL_MS, NOMINATIM_CACHE_LIMIT);
    return res.json({ ok: true, status: "OK", items });
  } catch (e) {
    return res.json({ ok: false, status: "ERROR", items: [], error: String(e) });
  }
});

app.get("/google/findplace", async (req, res) => {
  try {
    if (!GOOGLE_API_KEY) return res.json({ ok: false, status: "MISSING_KEY" });
    const input = String(req.query.input || "").trim();
    if (!input) return res.json({ ok: false, status: "BAD_REQUEST" });
    const bias = (() => {
      const la = Number(req.query.lat), lo = Number(req.query.lon), rad = Number(req.query.radius) || 50000;
      if (Number.isFinite(la) && Number.isFinite(lo)) return `&locationbias=circle:${Math.round(rad)}@${la},${lo}`;
      return "";
    })();
    const url = `https://maps.googleapis.com/maps/api/place/findplacefromtext/json?input=${encodeURIComponent(input)}&inputtype=textquery&fields=place_id,name,formatted_address,geometry&key=${GOOGLE_API_KEY}${bias}`;
    const r = await fetchWithTimeout(url, { headers: { "User-Agent": UA } }, 15000);
    const j = await r.json();
    const cand = (j.candidates || [])[0];
    if (!cand?.place_id) return res.json({ ok: false, status: j.status || "ZERO_RESULTS" });
    res.json({ ok: true, status: "OK", place_id: cand.place_id, name: cand.name, address: cand.formatted_address, location: cand.geometry?.location || null });
  } catch (e) { res.json({ ok: false, status: "EXCEPTION", error: String(e) }); }
});

app.get("/google/rating", async (req, res) => {
  try {
    if (!GOOGLE_API_KEY) return res.json({ ok: false, status: "MISSING_KEY" });
    const place_id = String(req.query.place_id || "").trim();
    if (!place_id) return res.json({ ok: false, status: "BAD_REQUEST" });
    const fields = ["name", "formatted_address", "rating", "user_ratings_total"].join(",");
    const url = `https://maps.googleapis.com/maps/api/place/details/json?place_id=${encodeURIComponent(place_id)}&fields=${encodeURIComponent(fields)}&key=${GOOGLE_API_KEY}`;
    const r = await fetchWithTimeout(url, { headers: { "User-Agent": UA, Accept: "application/json" } }, 15000);
    const j = await r.json();
    if (j.status !== "OK") return res.json({ ok: false, status: j.status || "ERROR", error: j.error_message || null });
    const g = j.result || {};
    res.json({ ok: true, status: "OK", rating: g.rating || null, total: g.user_ratings_total || 0, name: g.name || null, address: g.formatted_address || null });
  } catch (e) { res.json({ ok: false, status: "EXCEPTION", error: String(e) }); }
});
app.get("/google/rating_by_location", async (req, res) => {
  try {
    if (!GOOGLE_API_KEY) return res.json({ ok: false, status: "MISSING_KEY" });
    const lat = +req.query.lat, lon = +req.query.lon;
    if (!Number.isFinite(lat) || !Number.isFinite(lon)) return res.json({ ok: false, status: "BAD_REQUEST" });
    const r = await fetchWithTimeout(
      `https://maps.googleapis.com/maps/api/place/nearbysearch/json?location=${lat},${lon}&radius=300&type=gas_station&key=${GOOGLE_API_KEY}`, {}, 15000
    );
    const j = await r.json();
    const it = (j.results || [])[0];
    if (!it?.place_id) return res.json({ ok: false, status: "ZERO_RESULTS" });
    const d = await fetchWithTimeout(
      `https://maps.googleapis.com/maps/api/place/details/json?place_id=${it.place_id}&fields=rating,user_ratings_total&key=${GOOGLE_API_KEY}`, {}, 15000
    );
    const dj = await d.json();
    if (dj.status !== "OK") return res.json({ ok: false, status: dj.status });
    res.json({ ok: true, status: "OK", rating: dj.result?.rating || null, total: dj.result?.user_ratings_total || 0 });
  } catch (e) { res.json({ ok: false, status: "EXCEPTION", error: String(e) }); }
});

app.post("/api/addresses", async (req, res) => {
  try {
    const { input, normalized, source, place_id } = req.body || {};
    if (!normalized || !Number.isFinite(+normalized.lat) || !Number.isFinite(+normalized.lon)) {
      return res.status(400).json({ ok: false, status: "INVALID_NORMALIZED" });
    }
    const entry = {
      id: crypto.randomUUID(),
      input: String(input || ""),
      source: String(source || normalized.source || ""),
      place_id: place_id || normalized.place_id || null,
      normalized: {
        formatted: String(normalized.formatted || ""),
        line1: String(normalized.line1 || ""),
        city: String(normalized.city || ""),
        county: String(normalized.county || ""),
        state: String(normalized.state || ""),
        postcode: String(normalized.postcode || ""),
        country: String(normalized.country || ""),
        lat: +normalized.lat,
        lon: +normalized.lon,
      },
      raw: normalized.raw || null,
      created_at: new Date().toISOString(),
    };
    await appendNormalizedAddress(entry);
    res.json({ ok: true });
  } catch (e) {
    console.error("Store normalized address failed", e);
    res.status(500).json({ ok: false, status: "STORE_FAILED" });
  }
});

/* --------------------- AADT nearby (for table/map) --------------------- */
app.get("/aadt/nearby", async (req, res) => {
  try {
    const lat = +req.query.lat, lon = +req.query.lon;
    const rMi = Math.max(0.1, Math.min(5, +req.query.radiusMi || 1.0));
    if (!Number.isFinite(lat) || !Number.isFinite(lon)) {
      return res.status(400).json({ ok: false, status: "lat/lon required" });
    }
    const admin = await reverseAdmin(lat, lon);
    const st = toStateCode(admin.state) || "NC";
    const stations = await providerNearbyAADT(st, lat, lon, rMi);
    const items = stations.map(s => ({
      lat: s.lat, lon: s.lon, miles: +toMiles(s.distM).toFixed(3),
      aadt: s.aadt, year: s.year, route: s.route, location: s.location,
      rte_cls: s.rte_cls, station_id: s.station_id, source_url: AADT_PROVIDERS[st]?.url || null,
      state: st
    }));
    res.json({ ok: true, count: items.length, items, state: st });
  } catch (e) {
    res.status(500).json({ ok: false, status: "AADT nearby failed", detail: String(e) });
  }
});

/* ------------------ Helpers for strict road selection ------------------ */
function extractStreetFromAddress(addr) {
  const raw = String(addr || "").trim();
  if (!raw) return "";
  if (tryParseLatLng(raw)) return ""; // coordinates only → no street text

  // take first comma part, strip apt/suite, strip leading house number
  let first = raw.split(",")[0] || "";
  first = first.replace(/\b(Suite|Ste|Apt|Unit)\b.*$/i, "");
  first = first.replace(/^\s*\d+[A-Za-z-]?\s*,?\s*/, ""); // remove leading number
  first = first.replace(/^[^A-Za-z]+/, ""); // strip leftover punctuation like '.' from coordinates
  first = first.replace(/\s+/g, " ").trim();

  return /[A-Za-z]/.test(first) ? first : "";
}

/* ============================= Estimate core ============================= */
async function performEstimate(reqBody) {
  const { address, mpds, diesel, siteLat, siteLon, aadtOverride, advanced,
          client_rating, auto_low_rating, enteredRoad, trafficPullPct, gallonsPerFill,
          siteNotes: rawSiteNotes } = reqBody || {};

  const siteNotes = typeof rawSiteNotes === "string"
    ? rawSiteNotes.trim().slice(0, 1200)
    : "";

  const MPDS = +mpds, DIESEL = +(diesel || 0);
  if (!(Number.isFinite(MPDS) && MPDS > 0)) throw new Error("Regular MPDs required (>0)");
  if (!address && !(Number.isFinite(siteLat) && Number.isFinite(siteLon))) throw new Error("Address or coordinates required");

  const pricePosition = String(advanced?.price_position || "inline");

  // Geocode/admin
  let geo;
  if (Number.isFinite(siteLat) && Number.isFinite(siteLon)) {
    geo = { lat: +siteLat, lon: +siteLon, label: address || `${siteLat}, ${siteLon}` };
  } else {
    const direct = tryParseLatLng(address);
    geo = direct ? { lat: direct.lat, lon: direct.lon, label: direct.label } :
                   await geocodeCensus(address).catch(async()=>await geocodeNominatim(address));
  }
  const admin = await reverseAdmin(geo.lat, geo.lon);
  const stateCode = toStateCode(admin.state) || "NC";

  // Determine ENTERED ROAD (strict)
  const enteredRoadText = String(enteredRoad || extractStreetFromAddress(address || geo.label)).trim();

  // Competition (for math & map)
  const compAll3 = await competitorsWithinRadiusMiles(geo.lat, geo.lon, 3.0).catch(() => []);
  const competitors15 = compAll3.filter((c) => c.miles <= 1.5);
  const compCount = competitors15.length;
  const heavyCount = competitors15.filter((c) => c.heavy).length;
  const sunocoNearby = compAll3.some((c) => c.sunoco && c.miles <= 1.0);
  const ruralEligible = compAll3.length === 0;

  // Developments + roads
  const devCsv = matchCsvDevelopments(admin.city, admin.county, admin.state);
  const roads = await roadContext(geo.lat, geo.lon).catch(() => ({ summary: "", main: [], side: [], signals: 0, intersections: 0 }));

  // AADT strict: ONLY from stations on the ENTERED ROAD
  let usedAADT = null, method = "dot_station_on_entered_road";
  let aadtUsedMarker = null;
  let rawStationAADT = null;
  let mapStations = await providerNearbyAADT(stateCode, geo.lat, geo.lon, 1.0).catch(() => []);

  const overrideVal = Number(aadtOverride);
  if (Number.isFinite(overrideVal) && overrideVal > 0) {
    usedAADT = Math.round(overrideVal); method = "override";
  } else {
    let onStreet = await providerStationsOnStreet(stateCode, geo.lat, geo.lon, enteredRoadText).catch(() => []);
    let pick = onStreet.length ? pickStationForStreet(onStreet, enteredRoadText) : null;

    if (!pick && stateCode === "NC" && mapStations.length) {
      pick = pickStationForStreet(mapStations, enteredRoadText) || mapStations[0];
    }

    if (pick) {
      usedAADT = pick.aadt;
      rawStationAADT = pick.aadt;
      aadtUsedMarker = {
        lat: pick.lat, lon: pick.lon, aadt: pick.aadt, year: pick.year,
        route: pick.route, location: pick.location,
        station_id: pick.station_id, source_url: AADT_PROVIDERS[stateCode]?.url || null,
        state: stateCode, fallback: false, method
      };
    }
  }
  if (!(Number.isFinite(usedAADT) && usedAADT > 0)) {
    usedAADT = 8000;
    method = "fallback_no_dot_found";
    rawStationAADT = null;
  } else if (method === "dot_station_on_entered_road" && usedAADT < 2000) {
    rawStationAADT = usedAADT;
    usedAADT = 8000;
    method = "fallback_low_aadt";
    aadtUsedMarker = null;
  }

  // Gallons
  let userExtrasMult = 1.0;
  const extras = (advanced?.extra || [])
    .map((e) => ({ pct: +e?.pct, note: String(e?.note || "").slice(0, 180) }))
    .filter((e) => Number.isFinite(e.pct));
  if (extras.length) userExtrasMult *= extras.reduce((m, e) => m * (1 + e.pct / 100), 1.0);
  const ruralRequested = !!(advanced && advanced.flags && advanced.flags.rural === true);
  const ruralApplied = ruralRequested && ruralEligible;
  if (ruralApplied) userExtrasMult *= 1.30;
  const autoLow = auto_low_rating === true || (Number.isFinite(client_rating) && client_rating < 4.0);
  if (autoLow) userExtrasMult *= 0.70;

  const calc = gallonsWithRules({
    aadt: usedAADT, mpds: MPDS, diesel: DIESEL,
    compCount, heavyCount, pricePosition, userExtrasMult,
    trafficPullPct, gallonsPerFill,
  });

  const baselineComponents = calc.breakdown?.baselineComponents || {};
  const baselineSettings = {
    traffic_pull_pct: Number.isFinite(baselineComponents.trafficPullPct) ? Number(baselineComponents.trafficPullPct) : null,
    gallons_per_fill: Number.isFinite(baselineComponents.gallonsPerFill) ? Number(baselineComponents.gallonsPerFill) : null,
    traffic_share: Number.isFinite(baselineComponents.trafficShare)
      ? Number(baselineComponents.trafficShare)
      : (Number.isFinite(baselineComponents.trafficPullPct) ? Number(baselineComponents.trafficPullPct) / 100 : null),
    days: Number.isFinite(baselineComponents.days) ? Number(baselineComponents.days) : 30,
    used_custom_traffic: baselineComponents.usedCustomTraffic === true,
    used_custom_gallons: baselineComponents.usedCustomGallons === true,
  };

  // GPT summary
  async function gptJSONCore(model, prompt) {
    if (!OPENAI_API_KEY) throw new Error("OPENAI_API_KEY missing");
    const r = await fetchWithTimeout(
      "https://api.openai.com/v1/chat/completions",
      {
        method: "POST",
        headers: { Authorization: `Bearer ${OPENAI_API_KEY}`, "Content-Type": "application/json" },
        body: JSON.stringify({
          model, response_format: { type: "json_object" }, temperature: 0.2, max_tokens: 1200,
          messages: [
            { role: "system", content: "You are a precise fuel/traffic analyst. Always reply with STRICT JSON (no markdown)." },
            { role: "user", content: prompt },
          ],
        }),
      },
      35000
    );
    const txt = await r.text(); if (!r.ok) throw new Error(`OpenAI ${r.status}: ${txt}`);
    const data = JSON.parse(txt); const content = data.choices?.[0]?.message?.content;
    if (!content) throw new Error("No GPT content");
    return JSON.parse(content);
  }
  async function gptJSONWithRetry(prompt) {
    const models = ["gpt-4o-mini", "gpt-4o"]; let last = null;
    for (const m of models) { for (let i = 0; i < 2; i++) { try { return await gptJSONCore(m, prompt); } catch (e) { last = e; await sleep(400); } } }
    throw last || new Error("GPT failed");
  }
  function sanitizeSummary(text) {
    if (!text) return "";
    const raw = String(text);
    // Remove stray XML-like wrapper tags without disturbing comparison expressions like "<2,000".
    const withoutTags = raw
      .replace(/<\/?text>/gi, "")
      .replace(/<\/?summary>/gi, "")
      .replace(/<\/?assistant>/gi, "")
      .replace(/<\/?response>/gi, "");
    return withoutTags;
  }

  async function gptSummary(ctx) {
    const sys = 'Return {"summary":"text"} in ~8–12 sentences of plain text (no XML/HTML). Include AADT method (DOT), baseline ceiling math, competition rule & big box penalties, pricing, user adjustments, caps, LOW/BASE/HIGH, and road context.';
    const prompt = `
Address: ${ctx.address}
AADT used (DOT): ${ctx.aadt} (${ctx.method})
Road (entered): ${ctx.enteredRoad}
Roads (context): ${ctx.roads.summary}
Competition: ${ctx.compCount} (Big box ${ctx.heavyCount})
Pricing: ${ctx.pricePosition}; User adjustments: ${ctx.userAdj || "none"}
Result LOW/BASE/HIGH: ${ctx.low}/${ctx.base}/${ctx.high}
`.trim();
    try {
      const j = await gptJSONWithRetry(`${sys}\n${prompt}`);
      const s = (j && j.summary) ? sanitizeSummary(j.summary).trim() : "";
      if (s) return s;
    } catch {}
    let fallback = `AADT ${ctx.aadt} (${ctx.method}); competition ${ctx.compCount} (Big box=${ctx.heavyCount}); pricing ${ctx.pricePosition}; adjustments ${ctx.userAdj || "none"}; result ${ctx.low}–${ctx.high} base ${ctx.base}.`;
    return sanitizeSummary(fallback).trim();
  }

  const adjBits = [];
  if (baselineComponents.usedCustomTraffic || baselineComponents.usedCustomGallons) {
    adjBits.push(`User baseline inputs: ${formatNumberCompact(baselineComponents.trafficPullPct)}% traffic pull × ${formatNumberCompact(baselineComponents.gallonsPerFill)} gal/fill`);
  }
  if (pricePosition === "below") adjBits.push("+10% below-market pricing");
  if (pricePosition === "above") adjBits.push("−10% above-market pricing");
  if (ruralApplied) adjBits.push("+30% rural bonus (0 comps within 3 mi)");
  if (autoLow) adjBits.push("−30% low reviews (<4.0)");
  extras.forEach((e) => adjBits.push(`${e.pct > 0 ? "+" : ""}${e.pct}% ${e.note || "adj."}`));
  const summaryCore = await gptSummary({
    address: address || geo.label,
    aadt: usedAADT, method,
    enteredRoad: enteredRoadText,
    roads, compCount, heavyCount,
    pricePosition, userAdj: adjBits.join("; "),
    base: calc.base, low: calc.low, high: calc.high,
  });
  const developmentDisclaimer = "GPT did not check for major gas station developments.";
  const appendDevelopmentDisclaimer = (text) => {
    const trimmed = (text || "").trim();
    if (!trimmed) return developmentDisclaimer;
    const alreadyMentioned = trimmed.toLowerCase().includes("did not check for major gas station development");
    if (alreadyMentioned) return trimmed;
    const punctuation = /[.!?]$/.test(trimmed) ? "" : ".";
    return `${trimmed}${punctuation} ${developmentDisclaimer}`.trim();
  };
  const summaryBody = sanitizeSummary(summaryCore || "").trim();
  const summaryBase = appendDevelopmentDisclaimer(summaryBody);
  let summaryWithNotesBody = summaryBody;
  if (siteNotes) {
    summaryWithNotesBody = `${summaryBody}${summaryBody ? "\n\n" : ""}User Entered Site Notes: ${siteNotes}`;
  }
  const summaryWithNotes = appendDevelopmentDisclaimer(summaryWithNotesBody);

  // UI lines
  let aadtText = "";
  if (method === "override") aadtText = `AADT (override): ${usedAADT.toLocaleString()} vehicles/day`;
  else if (method === "dot_station_on_entered_road") aadtText = `AADT: ${usedAADT.toLocaleString()} vehicles/day (DOT - entered road: ${enteredRoadText || "—"})`;
  else if (method === "fallback_no_dot_found") aadtText = `AADT: ${usedAADT.toLocaleString()} vehicles/day (fallback — no DOT station published for "${enteredRoadText}")`;
  else if (method === "fallback_low_aadt") {
    const rawTxt = rawStationAADT ? rawStationAADT.toLocaleString() : "<2,000";
    aadtText = `AADT: ${usedAADT.toLocaleString()} vehicles/day (fallback — DOT reported ${rawTxt} < 2,000)`;
  }
  else aadtText = `AADT: ${usedAADT.toLocaleString()} vehicles/day (${method})`;

  const nearestComp = compAll3.length ? compAll3[0].miles : null;
  let competitionText = "";
  if (compCount === 0) {
    if (ruralEligible) competitionText = "Competition: None within 3 mi.";
    else competitionText = `Competition: None within 1.5 mi${nearestComp != null ? ` (nearest ~${(+nearestComp).toFixed(1)} mi)` : ""}.`;
  } else {
    competitionText = `Competition: ${compCount} station${compCount !== 1 ? "s" : ""} within 1.5 mi`;
    if (heavyCount > 0) {
      const bigBoxLabel = heavyCount === 1 ? "Big box competitor" : "Big box competitors";
      competitionText += ` (${heavyCount} ${bigBoxLabel})`;
    }
    competitionText += ".";
  }

  return {
    ok: true,
    estimate: { low: calc.low, range: `${Math.round(calc.low)}–${Math.round(calc.high)}`, year2: calc.year2, year3: calc.year3 },
    aadtText, competitionText, csv: devCsv,
    base: calc.base, low: calc.low, high: calc.high, year2: calc.year2, year3: calc.year3,
    inputs: {
      mpds: MPDS,
      diesel: DIESEL,
      aadt_used: usedAADT,
      price_position: pricePosition,
      aadt_components: { method, enteredRoad: enteredRoadText, raw_aadt: rawStationAADT },
      baseline_settings: baselineSettings,
    },
    flags: { rural_bonus_applied: ruralApplied, rural_eligible: ruralEligible, sunoco_within_1mi: sunocoNearby, auto_low_rating: autoLow },
    competition: {
      count: compCount, count_3mi: compAll3.length, heavy_count: heavyCount,
      nearest_mi: competitors15[0]?.miles ?? null,
      notable_brands: competitors15.filter((c) => c.heavy).slice(0, 6).map((c) => c.name),
    },
    roads,
    summary: summaryBase,
    summary_with_notes: summaryWithNotes,
    summary_base: summaryBase,
    siteNotes,
    calc_breakdown: calc.breakdown,
    map: {
      site: { lat: geo.lat, lon: geo.lon, label: geo.label },
      competitors: competitors15,
      all_competitors: compAll3,
      competitor_radius_mi: 3.0,
      aadt: mapStations,        // for map dots only
      aadt_used: aadtUsedMarker || { lat: geo.lat, lon: geo.lon, aadt: usedAADT, method, fallback: method === "fallback_no_dot_found" || method === "fallback_low_aadt" }
    },
  };
}

app.post("/estimate", async (req, res) => {
  try { const result = await performEstimate(req.body || {}); res.json(result); }
  catch (e) { res.status(400).json({ ok: false, status: "Estimate failed", detail: String(e) }); }
});

/* ------------------------- Competitors API ------------------------- */
app.get("/api/competitors", async (req, res) => {
  try {
    const lat = +req.query.lat, lon = +req.query.lon;
    const rMi = Math.max(0.25, Math.min(5, +req.query.radiusMi || 1.0));
    if (!Number.isFinite(lat) || !Number.isFinite(lon)) return res.status(400).json({ error: "lat/lon required" });
    const list = await competitorsWithinRadiusMiles(lat, lon, rMi).catch(() => []);
    const features = list.map((s, i) => ({
      type: "Feature", geometry: { type: "Point", coordinates: [s.lon, s.lat] },
      properties: { id: i, name: s.name || "Fuel", brand: (s.name || "Fuel"), address: null, miles: s.miles, heavy: !!s.heavy, sunoco: !!s.sunoco }
    }));
    const body = { type: "FeatureCollection", features };
    const json = JSON.stringify(body);
    const etag = 'W/"' + crypto.createHash("sha1").update(json).digest("hex") + '"';
    const inm = req.headers["if-none-match"];
    if (inm && inm === etag) return res.status(304).end();
    res.set("ETag", etag);
    res.set("Cache-Control", "public, max-age=60");
    res.type("application/geo+json").send(json);
  } catch (e) { res.status(500).json({ error: "competitors failed", detail: String(e) }); }
});

/* -------------------------- PDF report API -------------------------- */
function drawSectionTitle(doc, text, y, opts = {}) {
  const { margin, color } = opts;
  const left = margin || 36;
  doc.fillColor(color || "#0b0d12");
  doc.font("Helvetica-Bold").fontSize(13).text(text, left, y);
  return y + 18;
}
function drawKeyValue(doc, key, value, x, y, w) {
  doc.font("Helvetica-Bold").fontSize(11).fillColor("#0b0d12").text(key, x, y);
  doc.font("Helvetica").fontSize(11).fillColor("#1c2736").text(value || "—", x, y + 14, { width: w, continued: false });
  return y + 34;
}
function bulletLines(doc, items, x, y, w, opts = {}) {
  const { bullet = "-" } = opts;
  doc.font("Helvetica").fontSize(11).fillColor("#1c2736");
  const lineGap = 4;
  for (const s of items) {
    const line = String(s || "").trim();
    if (!line) continue;
    const prefix = bullet ? `${bullet} ` : "";
    doc.text(`${prefix}${line}`, x, y, { width: w, lineGap });
    y = doc.y + 6;
  }
  return y;
}
function decodeImageDataUri(dataUri) {
  if (typeof dataUri !== "string") return null;
  const match = dataUri.trim().match(/^data:image\/(png|jpe?g);base64,(.+)$/i);
  if (!match) return null;
  try {
    return Buffer.from(match[2], "base64");
  } catch {
    return null;
  }
}
app.post("/report/pdf", async (req, res) => {
  try {
    const payload = req.body || {};
    const result = await performEstimate(payload);
    if (!result?.ok) throw new Error("Estimate failed");

    const site = result?.map?.site || null;
    if (!site) throw new Error("No site location for report");
    res.setHeader("Content-Type", "application/pdf");
    res.setHeader("Content-Disposition", "attachment; filename=FuelIQ_Site_Report.pdf");
    const margin = 36;
    const doc = new PDFDocument({ size: "A4", margin }); doc.pipe(res);

    const pageW = doc.page.width, contentW = pageW - margin * 2; let y = margin;
    doc.fillColor("#0b0d12").font("Helvetica-Bold").fontSize(18).text("Sunoco, LP Fuel IQ — Site Report", margin, y); y += 24;
    doc.font("Helvetica").fontSize(11).fillColor("#475569").text(`Address: ${result.map?.site?.label || req.body?.address || ""}`, margin, y, { width: contentW }); y += 16;

    const userNotesLine = (() => {
      if (typeof result.siteNotes === "string" && result.siteNotes.trim()) return result.siteNotes.trim();
      if (typeof req.body?.siteNotes === "string" && req.body.siteNotes.trim()) return req.body.siteNotes.trim();
      return "";
    })();
    if (userNotesLine) {
      doc.font("Helvetica").fontSize(11).fillColor("#1c2736").text(`User Entered Site Notes: ${userNotesLine}`, margin, y, { width: contentW });
      y = doc.y + 12;
    }

    y = drawSectionTitle(doc, "Estimate Summary", y, { margin, color: "#334155" });
    const colW = contentW / 2 - 8; let yL = y, yR = y;
    const baseVal = pickFirstFinite(result.estimate?.base, result.base, result.estimate?.low, result.low);
    const lowVal = pickFirstFinite(result.estimate?.low, result.low, Number.isFinite(baseVal) ? Math.round(Number(baseVal) * 0.86) : null);
    const highVal = pickFirstFinite(result.estimate?.high, result.high, Number.isFinite(baseVal) ? Math.round(Number(baseVal) * 1.06) : null);
    const rangeText = result.estimate?.range || (Number.isFinite(lowVal) && Number.isFinite(highVal) ? `${Number(lowVal).toLocaleString()}–${Number(highVal).toLocaleString()}` : "—");
    const year2Val = pickFirstFinite(result.estimate?.year2, result.year2, Number.isFinite(baseVal) ? Math.round(Number(baseVal) * 1.027) : null);
    const year3Val = pickFirstFinite(result.estimate?.year3, result.year3, Number.isFinite(baseVal) ? Math.round(Number(baseVal) * 1.027 * 1.0125) : null);
    yL = drawKeyValue(doc, "BASE (adjusted base)", Number.isFinite(baseVal) ? Number(baseVal).toLocaleString() : "—", margin, yL, colW);
    yL = drawKeyValue(doc, "Range", rangeText, margin, yL, colW);
    yR = drawKeyValue(doc, "Year 2", Number.isFinite(year2Val) ? Number(year2Val).toLocaleString() : "—", margin + colW + 16, yR, colW);
    yR = drawKeyValue(doc, "Year 3", Number.isFinite(year3Val) ? Number(year3Val).toLocaleString() : "—", margin + colW + 16, yR, colW);
    y = Math.max(yL, yR) + 4;

    y = drawSectionTitle(doc, "AADT & Competition", y, { margin, color: "#334155" });
    doc.font("Helvetica").fontSize(11).fillColor("#1c2736").text(result.aadtText || "—", margin, y, { width: contentW }); y += 16;
    doc.font("Helvetica").fontSize(11).fillColor("#1c2736").text(result.competitionText || "—", margin, y, { width: contentW }); y += 18;

    y = drawSectionTitle(doc, "Reasons for this estimate", y, { margin, color: "#334155" });
    const B = result.calc_breakdown || {}; const bullets = [];
    const finalEstimateLine = formatFinalEstimateLine(result);
    if (finalEstimateLine) bullets.push(finalEstimateLine);
    const baselineSource = { ...(B.baselineComponents || {}), ...(result.inputs?.baseline_settings || {}) };
    const baselineLine = formatBaselineSummaryLine(result.inputs?.aadt_used ?? null, baselineSource, B.baseline);
    if (baselineLine) bullets.push(baselineLine);
    if (B.compRule) {
      const baseMultText = formatMultiplierWithNote(B.compRule.baseMult);
      const compMultText = formatMultiplierWithNote(B.compRule.compMult);
      bullets.push(`Competition rule: base ${baseMultText} − Big box ${Number(B.compRule.heavyPenalty).toFixed(2)} = × ${compMultText} → ${Number(B.compRule.afterComp).toLocaleString()}`);
      bullets.push(`Competitors (1.5 mi): ${Number(B.compRule.compCount ?? result.competition?.count ?? 0)} total • Big box ${Number(B.compRule.heavyCount ?? result.competition?.heavy_count ?? 0)}`);
    }
    if (B.caps) {
      const softHit = B.compRule && B.compRule.afterComp > B.caps.capSoftTotal;
      bullets.push(`Capacity caps: equipment ${Number(B.caps.capEquip).toLocaleString()}; soft ${Number(B.caps.capSoftTotal).toLocaleString()}; hard ${Number(B.caps.capHardTotal).toLocaleString()}${softHit ? " (soft cap applied −10%)" : ""}`);
    }
    if (B.priceMult != null) bullets.push(`Pricing factor: × ${formatMultiplierWithNote(B.priceMult)}`);
    if (B.extrasMult != null) bullets.push(`Extras multiplier: × ${formatMultiplierWithNote(B.extrasMult)}`);
    if (B.preClamp != null && B.finalClampedToBaseline != null) bullets.push(`Clamp to baseline: min(${Number(B.preClamp).toLocaleString()}, baseline) → ${Number(B.finalClampedToBaseline).toLocaleString()}`);
    if (result.roads?.summary) bullets.push(`Road context: ${result.roads.summary}`);
    if (result.inputs?.aadt_components?.method) {
      const comp = result.inputs.aadt_components;
      let mText;
      if (comp.method === "dot_station_on_entered_road") {
        mText = `DOT - entered road (${comp.enteredRoad || "—"})`;
      } else if (comp.method === "fallback_low_aadt") {
        const raw = Number.isFinite(comp.raw_aadt) ? Number(comp.raw_aadt).toLocaleString() : "<2,000";
        mText = `Fallback — DOT reported ${raw} < 2,000`;
      } else if (comp.method === "fallback_no_dot_found") {
        mText = "Fallback — no DOT station";
      } else {
        mText = comp.method;
      }
      bullets.push(`AADT method: ${mText}`);
    }
    y = bulletLines(doc, bullets, margin, y, contentW); y += 6;

    y = drawSectionTitle(doc, "Summary", y, { margin, color: "#334155" });
    const summaryBlockRaw = (() => {
      const baseRaw = result.summary_base ?? result.summary ?? "";
      const base = typeof baseRaw === "string" ? baseRaw : String(baseRaw || "");
      if (base) return base;
      const notes = typeof result.siteNotes === "string" ? result.siteNotes.trim() : "";
      if (notes) return `User Entered Site Notes: ${notes}`;
      return base;
    })();
    const summaryBlock = cleanSummaryText(summaryBlockRaw);
    doc.font("Helvetica").fontSize(11).fillColor("#1c2736").text(summaryBlock || "—", margin, y, { width: contentW });
    y = doc.y + 16;

    if (Array.isArray(result.csv) && result.csv.length) {
      y = doc.y + 16; y = drawSectionTitle(doc, "Nearby developments (flagged)", y, { margin, color: "#334155" });
      const devLines = result.csv.slice(0, 6).map((x) => {
        const parts = [x.name, x.status, x.details, x.date].map((v) => (typeof v === "string" ? v.trim() : ""));
        return parts.filter(Boolean).join("; ");
      });
      y = bulletLines(doc, devLines, margin, y, contentW);
    }

    doc.end();
  } catch (e) { res.status(400).json({ ok: false, status: "PDF_FAILED", detail: String(e) }); }
});

/* ------------------------------- Start ------------------------------- */
const PORT = process.env.PORT || 3000;
app.listen(PORT, "0.0.0.0", () => console.log(`Server listening on :${PORT}`));<|MERGE_RESOLUTION|>--- conflicted
+++ resolved
@@ -178,14 +178,11 @@
 const sleep = (ms) => new Promise((r) => setTimeout(r, ms));
 const toMiles = (m) => m / 1609.344;
 const clamp = (val, min, max) => Math.min(max, Math.max(min, val));
-<<<<<<< HEAD
-=======
 const normalizeHeading = (val) => {
   if (!Number.isFinite(val)) return 0;
   const mod = val % 360;
   return mod < 0 ? mod + 360 : mod;
 };
->>>>>>> cdc03a3c
 function haversine(lat1, lon1, lat2, lon2) {
   const R = 6371000, t = (d) => (d * Math.PI) / 180;
   const dLat = t(lat2 - lat1), dLon = t(lon2 - lon1);
@@ -819,11 +816,7 @@
     const streetResult = { status: "Embed", ok: true };
 
     const autocomplete = autoResult.status === "fulfilled" ? autoResult.value : { ok: false, status: "ERROR" };
-<<<<<<< HEAD
-    const streetview = { ok: true, status: "maps.google.com embed (client)" };
-=======
     const streetview = streetResult;
->>>>>>> cdc03a3c
     const ok = autocomplete.ok && streetview.ok;
     const statusParts = [];
     if (!autocomplete.ok) statusParts.push(`Autocomplete ${autocomplete.status}`);
