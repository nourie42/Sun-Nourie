--- conflicted
+++ resolved
@@ -1118,23 +1118,10 @@
   const sunocoNearby = compAll3.some((c) => c.sunoco && c.miles <= 1.0);
   const ruralEligible = compAll3.length === 0;
 
-<<<<<<< HEAD
-  const parseOptionalOverride = (val) => {
-    if (val === undefined || val === null) return null;
-    const raw = String(val).trim();
-    if (!raw) return null;
-    const num = Number(raw);
-    return Number.isFinite(num) && num >= 0 ? Math.round(num) : null;
-  };
-
-  const overrideTotal = parseOptionalOverride(actualCompCount);
-  const overrideHeavy = parseOptionalOverride(actualCompHeavy);
-=======
   const overrideTotalRaw = Number(actualCompCount);
   const overrideHeavyRaw = Number(actualCompHeavy);
   const overrideTotal = Number.isFinite(overrideTotalRaw) && overrideTotalRaw >= 0 ? Math.round(overrideTotalRaw) : null;
   const overrideHeavy = Number.isFinite(overrideHeavyRaw) && overrideHeavyRaw >= 0 ? Math.round(overrideHeavyRaw) : null;
->>>>>>> e1f86701
 
   let compCount = compCountDetected;
   let heavyCount = heavyCountDetected;
