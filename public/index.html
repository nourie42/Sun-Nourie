<!doctype html>
<html lang="en">
<head>
  <meta charset="utf-8" />
  <meta name="viewport" content="width=device-width,initial-scale=1" />
  <title>Sunoco, LP Fuel IQ - Fuel Site Analyzer</title>

  <!-- Leaflet -->
  <link rel="stylesheet" href="https://unpkg.com/leaflet@1.9.4/dist/leaflet.css" crossorigin="">
  <script src="https://unpkg.com/leaflet@1.9.4/dist/leaflet.js" crossorigin></script>

  <!-- Optional: MarkerCluster + Heatmap -->
  <link rel="stylesheet" href="https://unpkg.com/leaflet.markercluster@1.5.3/dist/MarkerCluster.css">
  <link rel="stylesheet" href="https://unpkg.com/leaflet.markercluster@1.5.3/dist/MarkerCluster.Default.css">
  <script src="https://unpkg.com/leaflet.markercluster@1.5.3/dist/leaflet.markercluster.js"></script>
  <script src="https://unpkg.com/leaflet.heat/dist/leaflet-heat.js"></script>

  <style>
    :root { --bg:#0b0e15; --panel:#111725; --panel2:#0f1421; --line:#263145; --text:#eaeef7; --muted:#97a3b8; --brand:#0ea5e9; --brand2:#22d3ee; --pill:#0f1929; }
    *{ box-sizing:border-box; }
    body{ background:var(--bg); color:var(--text); font-family: ui-sans-serif, system-ui, -apple-system, Segoe UI, Roboto, Helvetica, Arial, sans-serif; margin:0; padding-bottom:84px; }
    .wrap{ max-width:1120px; margin:24px auto; padding:0 16px; }
    header{ display:flex; align-items:center; gap:14px; margin-bottom:6px; }
    header h1{ font-size:28px; margin:0; letter-spacing:.2px; }
    .build{ margin-left:auto; font-size:12px; color:#8aa2c0; }
    .instructions{ margin:4px 0 12px; color:#cfe3ff; font-size:13px; }

    .card{ background:linear-gradient(180deg,var(--panel),var(--panel2)); border:1px solid var(--line); border-radius:12px; padding:16px; margin:12px 0; }
    label{ display:block; font-weight:600; margin:8px 0 6px; color:#d8e3f6; }
    input, select, textarea{ width:100%; padding:12px; border-radius:10px; border:1px solid var(--line); background:#0b1220; color:#eaeef7; }
    textarea{ min-height:96px; resize:vertical; }
    button{ background:linear-gradient(135deg,var(--brand),var(--brand2)); color:#fff; border:0; padding:12px 16px; border-radius:10px; font-weight:700; cursor:pointer; }
    button:disabled{ opacity:.6; cursor:not-allowed; }

    .row{ display:grid; grid-template-columns:1.6fr repeat(4,minmax(0,0.6fr)) minmax(0,1fr); gap:12px; align-items:start; }
    .input-row > div{ display:flex; flex-direction:column; }
    .input-row label{ min-height:38px; display:flex; align-items:flex-end; }
    .input-row button{ margin-top:auto; }
    @media (min-width:981px){ .input-row label{ white-space:nowrap; } }
    @media (max-width:980px){ .row{ grid-template-columns:1fr; } }

    .toolbar{ display:flex; gap:12px; align-items:center; flex-wrap:wrap; margin-top:12px; }
    .notes-toolbar{ flex-direction:column; align-items:stretch; }
    .notes-toolbar textarea{ margin-top:6px; }
    .muted{ color:var(--muted); }
    .subtle{ font-size:12px; opacity:.9; }

    #map,#aadtMap{ height:420px; border-radius:12px; border:1px solid var(--line); position: relative; }
    #overlay{ position:absolute; inset:0; display:flex; align-items:center; justify-content:center; background:rgba(11,14,21,.55); border-radius:12px; font-weight:800; color:#cde9ff; font-size:18px; padding:20px; text-align:center; display:none; }

    #svWrap{ margin-top:10px; }
    #sv{ width:100%; height:380px; border:0; border-radius:12px; border:1px solid var(--line); background:#0b1220; }

    .ac-wrap{ position:relative; }
    .ac-list{ position:absolute; top:100%; left:0; right:0; z-index:30; margin-top:6px; background:#0b1220; border:1px solid var(--line); border-radius:12px; max-height:320px; overflow:auto; box-shadow: 0 18px 36px rgba(0,0,0,.35); }
    .ac-item{ padding:10px 12px; cursor:pointer; border-bottom:1px solid rgba(255,255,255,.04); }
    .ac-item:last-child{ border-bottom:0; }
    .ac-item:hover, .ac-item.active{ background:#101a2b; }
    .badge{ display:inline-block; font-size:11px; padding:2px 8px; border-radius:999px; border:1px solid var(--line); background:var(--pill); color:#a9c5ff; margin-left:8px; }

    details summary{ cursor:pointer; }
    .adv-line{ display:flex; align-items:center; gap:16px; flex-wrap:wrap; margin-top:12px; }
    .chip{ display:inline-flex; align-items:center; gap:8px; background:#0f1929; border:1px solid var(--line); padding:8px 10px; border-radius:999px; font-size:13px; }
    .chip input{ width:auto; accent-color:#22d3ee; }
    .radio-row{ display:flex; flex-wrap:wrap; gap:10px; margin-top:8px; }

    .hero{ display:flex; justify-content:space-between; align-items:flex-end; gap:12px; }
    .hero .num{ font-size:44px; font-weight:900; letter-spacing:.5px; }
    .hero .sub{ font-size:13px; color:#a9b6d0; }
    .num-row{ display:flex; align-items:center; gap:12px; flex-wrap:wrap; }

    .stop-chip{ display:inline-flex; align-items:center; gap:10px; padding:8px 12px; border-radius:12px; border:2px solid #b91c1c; background:linear-gradient(135deg,#7f1d1d,#991b1b); color:#fff; font-weight:800; box-shadow:0 8px 20px rgba(0,0,0,.3); }
    .stop-chip .stop-icon{ width:34px; height:34px; border-radius:8px; background:#dc2626; border:3px solid #fca5a5; display:flex; align-items:center; justify-content:center; font-weight:900; font-size:11px; }

    .footerbar{ position:fixed; left:0; right:0; bottom:0; background:linear-gradient(180deg,#0c1220,#0a0f1a); border-top:1px solid var(--line); padding:10px 16px; display:flex; justify-content:center; gap:12px; z-index:50; }

    .aadt-tabs { display:flex; align-items:center; gap:8px; flex-wrap:wrap; margin:8px 0 12px; }
    .aadt-tab { display:inline-block; padding:8px 12px; border-radius:999px; border:1px solid var(--line); background:var(--pill); color:#fff; text-decoration:none; font-weight:700; font-size:13px; letter-spacing:.2px; }
    .aadt-tab:hover { background:#101a2b; }

    .stop-alert { display:none; position:sticky; top:0; z-index:60; margin-bottom:12px; }
    .stop-inner { display:flex; align-items:center; gap:14px; padding:12px 14px; border-radius:12px; border:2px solid #b91c1c; background:linear-gradient(135deg,#7f1d1d,#991b1b); color:#fff; box-shadow:0 12px 24px rgba(0,0,0,.35); }
    .stop-sign { width:52px; height:52px; flex:0 0 52px; border-radius:12px; background:#dc2626; border:4px solid #fca5a5; display:flex; align-items:center; justify-content:center; font-weight:900; font-size:14px; }

    table { width:100%; border-collapse: collapse; }
    th, td { text-align:left; border-bottom:1px solid rgba(255,255,255,.06); padding:8px 6px; }
    th { font-size:12px; color:#cfd8ea; }
    tr:hover { background: rgba(255,255,255,.03); }
    .small { font-size:12px; color:#a9b6d0; }

    .cmp-dot{ display:inline-block; width:10px; height:10px; border-radius:50%; box-shadow:0 0 8px rgba(255,255,255,.18) inset; border:1px solid rgba(0,0,0,.35); }
    #go { width:100%; padding:16px; font-size:18px; margin-top:auto; }
    #refreshAfterChange { width:100%; margin-top:8px; }
  </style>
</head>
<body>
  <div class="wrap">
    <header>
      <h1>Sunoco, LP Fuel IQ - Fuel Site Analyzer</h1>
      <span class="build">UI v2025‑10‑03</span>
      <a href="developments.html" style="padding:8px 14px; background:#22d3ee; border-radius:8px; color:#00121e; font-weight:600; text-decoration:none;">Developments Search</a>
      <a href="PA_Signals_AADT_Radius_Map_Final_Generated.html" style="padding:8px 14px; background:#f87171; border-radius:8px; color:#00121e; font-weight:600; text-decoration:none;">PA AADT Map</a>
      <a href="Scraper.html" style="padding:8px 14px; background:#34d399; border-radius:8px; color:#00121e; font-weight:600; text-decoration:none;">Prospector</a>
    </header>

    <div id="stopBox" class="stop-alert">
      <div class="stop-inner">
        <div class="stop-sign">STOP</div>
        <div id="stopText" style="font-weight:800;">Major development identified.</div>
      </div>
    </div>

    <nav class="aadt-tabs" aria-label="State AADT Quick Links">
      <span class="muted">State AADT Quick Links:</span>
      <a class="aadt-tab" href="https://opendata.dc.gov/datasets/DCGIS::2023-traffic-volume/explore" target="_blank" rel="noopener noreferrer">DC</a>
      <a class="aadt-tab" href="https://gis-fdot.opendata.arcgis.com/datasets/annual-average-daily-traffic-tda/explore" rel="noopener noreferrer">FL</a>
      <a class="aadt-tab" href="https://gdottrafficdata.drakewell.com/publicmultinodemap.asp" target="_blank" rel="noopener noreferrer">GA</a>
      <a class="aadt-tab" href="https://mhd.public.ms2soft.com/tcds/tsearch.asp?loc=Mhd&mod" target="_blank" rel="noopener noreferrer">MA</a>
      <a class="aadt-tab" href="https://nysdottrafficdata.drakewell.com/publicmultinodemap.asp" target="_blank" rel="noopener noreferrer">NY</a>
      <a class="aadt-tab" href="https://scdottrafficdata.drakewell.com/publicmultinodemap.asp" target="_blank" rel="noopener noreferrer">SC</a>
      <a class="aadt-tab" href="https://www.arcgis.com/apps/webappviewer/index.html?id=35e4c06de0f84a9c9f3fe18e67cd2c92" target="_blank" rel="noopener noreferrer">VA</a>
      <a class="aadt-tab" href="https://ncdot.public.ms2soft.com/tdms.ui_core/trafficviewer" target="_blank" rel="noopener noreferrer">NC</a>
    </nav>

    <div class="instructions">
      <b>Instructions:</b> Enter Address, Click <i>Estimate</i>. Do not exit your browser or let your phone screen shut off until results are ready. Click <i>Advanced Options</i> to make changes.
    </div>

    <div class="card">
      <div class="row input-row">
        <div>
          <label>Site Search</label>
          <div class="ac-wrap">
            <input id="addr" placeholder="Enter business or address" autocomplete="off" />
            <div id="ac" class="ac-list" style="display:none;"></div>
          </div>
          <div class="muted subtle" style="margin-top:6px" id="apiStatus">API Status: checking…</div>
        </div>
        <div><label>Regular MPDs</label><input id="mpds" type="number" value="3" min="1"/></div>
        <div><label>Diesel MPDs</label><input id="diesel" type="number" value="0" min="0"/></div>
        <div><label>Traffic pull %</label><input id="trafficPullPct" type="number" min="0" step="0.1" placeholder="Default 2"/></div>
        <div><label>Gallons per fill</label><input id="gallonsPerFill" type="number" min="0" step="0.1" placeholder="Default 8"/></div>
        <div>
          <label>AADT Confirmation*Required</label>
          <input id="aadtOverride" type="number" min="1"/>
          <button id="go">Estimate</button>
          <button id="refreshAfterChange" type="button">Refresh After Change</button>
        </div>
      </div>
      <div class="toolbar notes-toolbar">
        <label for="siteNotes" class="muted" style="margin:0;">User Entered Site Notes</label>
        <textarea id="siteNotes" placeholder="Add any site-specific observations that should appear in the summary and PDF."></textarea>
        <div class="muted subtle">Notes are saved with the estimate and exported to PDF.</div>
      </div>
    </div>

    <div class="card" id="mathCard">
      <b>Math & Assumptions (always shown)</b>
      <div id="mathTable" class="small" style="margin-top:8px; line-height:1.6">—</div>
    </div>

    <div class="card">
      <details>
        <summary><b>Advanced options</b></summary>
        <div class="adv-line">
          <label class="chip"><input type="checkbox" id="ex_large_dev"> Large residential or commercial developments being built (+7.5%)</label>
          <label class="chip"><input type="checkbox" id="ex_hours18"> Operating hours 18h (−7.5%)</label>
          <label class="chip"><input type="checkbox" id="ex_highincome"> Higher-income trade area (+2.5%)</label>
          <label class="chip"><input type="checkbox" id="ex_lowrating"> Ratings below 4.0 / Poorly run site (−30%)</label>
          <label class="chip"><input type="checkbox" id="ex_competitive_pricing"> Competitive site gas pricing (+10%)</label>
          <label class="chip"><input type="checkbox" id="ex_rural"> Rural Location Bonus (No competition within 3 miles) (+30%)</label>
        </div>
        <div style="margin-top:8px;">
          <label><b>Gas pricing vs area</b></label>
          <div class="radio-row">
            <label class="chip"><input type="radio" name="pricepos" value="below"> Below competition (+10%)</label>
            <label class="chip"><input type="radio" name="pricepos" value="inline" checked> In line (0%)</label>
            <label class="chip"><input type="radio" name="pricepos" value="above"> Above competition (−10%)</label>
          </div>
        </div>
        <div class="adv-line">
          <span class="chip" id="addExtra" style="cursor:pointer;">+ Add adj. (%)</span>
          <span id="activeExtras" class="subtle"></span>
        </div>
        <div id="extraList" style="margin-top:8px;"></div>
      </details>
    </div>

    <div class="card" id="estimateCard">
      <div class="hero">
        <div>
          <div>Adjusted Base Estimate (LOW)</div>
          <div class="num-row">
            <div class="num" id="estNum">—</div>
            <span id="fallbackChip" class="stop-chip" style="display:none;">
              <span class="stop-icon">STOP</span>
              Fallback AADT Used — Verify and Override AADT
            </span>
          </div>
          <div class="sub" id="estRange">Full range: —</div>
        </div>
        <div class="right sub">
          <div>Year-2: <b id="y2">—</b></div>
          <div>Year-3: <b id="y3">—</b></div>
        </div>
      </div>
      <hr/>
      <div id="aadtBanner" class="muted">—</div>
      <div id="compLine" class="muted">—</div>
    </div>

    <div class="card">
      <b>Competitors (independent layer)</b>
      <div class="adv-line" style="margin-top:4px">
        <label class="chip"><input type="checkbox" id="cmp_show" checked> Show Competitors</label>
        <label class="chip"><input type="checkbox" id="cmp_heat"> Heatmap</label>
        <label class="chip"><input type="checkbox" id="cmp_cluster" checked> Cluster markers</label>
        <span class="subtle" id="cmpStatus">—</span>
      </div>
      <details style="margin-top:8px;">
        <summary><b>Legend</b></summary>
        <div id="brandLegend" class="small" style="display:grid; grid-template-columns:1fr 1fr; gap:6px 14px; margin-top:8px;"></div>
      </details>
    </div>

    <div class="card">
      <b>Brand Filters & Live Stats</b>
      <div id="brandFilters" class="adv-line" style="flex-wrap:wrap; margin-top:8px;">
        <span class="subtle">Load competitors to see brand filters.</span>
      </div>
      <div class="adv-line" style="margin-top:8px;">
        <button id="brandsClear" class="chip" type="button">Clear</button>
        <button id="brandsAll" class="chip" type="button">Select All</button>
      </div>
      <div class="small" style="margin-top:8px; line-height:1.6;">
        <div>Visible competitors in view: <b id="liveCount">0</b></div>
        <div>Unique brands: <b id="liveUnique">0</b></div>
        <div id="liveBreakdown" style="margin-top:6px;"></div>
      </div>
    </div>

    <div class="card">
      <div class="muted" id="mapTitle">Map: Site & competitors (1.5 mi) + AADT dots + ⭐ AADT used</div>
      <div id="map"><div id="overlay" class="muted"></div></div>
      <div id="svWrap"><div class="muted" style="margin-top:10px;">Street View</div><iframe id="sv" loading="lazy" referrerpolicy="no-referrer-when-downgrade"></iframe></div>
    </div>

    <div class="card">
      <div style="display:flex; align-items:center; justify-content:space-between;">
        <div class="muted">AADT Sources (within 1 mile)</div>
        <div id="aadtSourceLine" class="small">Source: state’s official AADT layer</div>
      </div>
      <div id="aadtMap" style="margin-top:8px;"></div>
      <div style="margin-top:10px; overflow:auto;">
        <table id="aadtTable">
          <thead><tr><th>Distance</th><th>AADT (Year)</th><th>Route</th><th>Location</th><th>Source</th></tr></thead>
          <tbody></tbody>
        </table>
      </div>
    </div>

    <div class="card"><div id="devs" class="muted">—</div></div>

    <div class="card"><b>Google Rating</b><div id="ratingLine" class="muted">—</div></div>
    <div class="card"><b>Summary (GPT)</b><div id="summary" class="muted">—</div></div>
  </div>

  <div class="footerbar"><button id="exportPDF">Export to PDF</button></div>

  <script>
/* -------------------- Shortcuts -------------------- */
const $ = (id) => document.getElementById(id);
const apiStatus = $("apiStatus"), aadtBanner = $("aadtBanner"), compLine = $("compLine"),
      overlay = $("overlay"), svFrame = $("sv"), outNum = $("estNum"), outRange = $("estRange"),
      outY2 = $("y2"), outY3 = $("y3"), devsBox = $("devs"),
      summaryBox = $("summary"), ratingLine = $("ratingLine"),
      addrInput = $("addr"), acBox = $("ac"), goBtn = $("go"),
      trafficPullInput = $("trafficPullPct"), gallonsPerFillInput = $("gallonsPerFill"),
      aadtOverrideInput = $("aadtOverride"), siteNotesInput = $("siteNotes"),
      addExtraBtn = $("addExtra"), extraList = $("extraList"), activeExtras = $("activeExtras"),
      ex_large_dev = $("ex_large_dev"), ex_hours18 = $("ex_hours18"), ex_highincome = $("ex_highincome"),
      ex_lowrating = $("ex_lowrating"), ex_competitive_pricing = $("ex_competitive_pricing"),
      ex_rural = $("ex_rural"), aadtSourceLine = $("aadtSourceLine"), mathTableEl = $("mathTable"),
      fallbackChip = $("fallbackChip"), mapTitle = $("mapTitle"),
      exportBtn = $("exportPDF"), refreshBtn = $("refreshAfterChange");

/* Competitor UI */
const cmpShow = $("cmp_show"), cmpHeat = $("cmp_heat"), cmpCluster = $("cmp_cluster"), cmpStatus = $("cmpStatus");
const brandLegend = $("brandLegend"), brandFilters = $("brandFilters"), brandsClear = $("brandsClear"), brandsAll = $("brandsAll");
const liveCount = $("liveCount"), liveUnique = $("liveUnique"), liveBreakdown = $("liveBreakdown");

/* State */
let map, layer, serverCompLayer, mapReady = false, selectedCoords = null, selectedPlaceId = null;
let aadtMap, aadtLayer, aadtReady = false;
let acItems = [], acActive = -1; // suggestions & keyboard index
let lastSelectedDisplay = "";     // for extracting road name
let acRequestToken = 0;           // latest autocomplete request id
let skipNextInputReset = false;   // prevent clearing coords when setting value programmatically
let selectedNormalized = null;    // normalized address fields for persistence/server
let lastStoredKey = null;         // dedupe persisted address writes
let baseSummaryText = "";

function updateSummaryDisplay(){
  if (!summaryBox) return;
  const base = (baseSummaryText || "").trim();
  const notes = siteNotesInput ? siteNotesInput.value.trim() : "";
  let text = base;
  if (!text && notes) text = `User Entered Site Notes: ${notes}`;
  summaryBox.textContent = text || "—";
}
if (siteNotesInput) siteNotesInput.addEventListener("input", updateSummaryDisplay);
updateSummaryDisplay();

if (refreshBtn) {
  refreshBtn.addEventListener("click", () => {
    window.location.reload();
  });
}

/* Utils */
function fmt(n){ return (n??0).toLocaleString(undefined,{maximumFractionDigits:0}); }
function fmtFloat(n){
  if(!Number.isFinite(n)) return "";
  return Number(n).toFixed(2).replace(/\.00$/,"").replace(/(\.\d)0$/,"$1");
}
function getBaselineInputs(){
  const pctRaw = +(trafficPullInput?.value || "");
  const gallonsRaw = +(gallonsPerFillInput?.value || "");
  const hasCustomTraffic = Number.isFinite(pctRaw) && pctRaw > 0;
  const hasCustomGallons = Number.isFinite(gallonsRaw) && gallonsRaw > 0;
  const trafficPullPct = hasCustomTraffic ? pctRaw : 2;
  const gallonsPerFill = hasCustomGallons ? gallonsRaw : 8;
  return {
    trafficShare: trafficPullPct / 100,
    trafficPullPct,
    gallonsPerFill,
    hasCustomTraffic,
    hasCustomGallons,
    days: 30,
  };
}
function formatBaselineLine(aadtVal, baselineComponents, baselineValue){
  let pct = null, gallons = null, days = null;
  if (baselineComponents) {
    if (Number.isFinite(baselineComponents.trafficPullPct)) pct = baselineComponents.trafficPullPct;
    else if (Number.isFinite(baselineComponents.traffic_share_pct)) pct = baselineComponents.traffic_share_pct;
    else if (Number.isFinite(baselineComponents.trafficShare)) pct = baselineComponents.trafficShare * 100;
    if (Number.isFinite(baselineComponents.gallonsPerFill)) gallons = baselineComponents.gallonsPerFill;
    else if (Number.isFinite(baselineComponents.gallons_per_fill)) gallons = baselineComponents.gallons_per_fill;
    if (Number.isFinite(baselineComponents.days)) days = baselineComponents.days;
  }
  if (!Number.isFinite(days)) days = 30;
  const defaults = (!Number.isFinite(pct) || !Number.isFinite(gallons)) ? getBaselineInputs() : null;
  if (!Number.isFinite(pct) && defaults) pct = defaults.trafficPullPct;
  if (!Number.isFinite(gallons) && defaults) gallons = defaults.gallonsPerFill;
  const aadtText = Number.isFinite(aadtVal) ? fmt(aadtVal) : "—";
  const baselineText = Number.isFinite(baselineValue) ? fmt(baselineValue) : "—";
  const parts = [`AADT ${aadtText}`];
  if (Number.isFinite(pct)) parts.push(`${fmtFloat(pct)}% traffic pull`);
  if (Number.isFinite(gallons)) parts.push(`${fmtFloat(gallons)} gal/fill`);
  if (Number.isFinite(days)) parts.push(`${fmtFloat(days)} days`);
  return `<b>AADT math</b>: ${parts.join(" × ")} = <b>${baselineText}</b>`;
}
function esc(s){ return (s??"").toString().replace(/[&<>\"']/g,m=>({"&":"&amp;","<":"&lt;",">":"&gt;","\"":"&quot;","'":"&#39;"}[m])); }
function formatNominatimDisplay(row){
  if(!row) return "";
  const addr = row.address || {};
  const street = (()=>{
    const road = addr.road || addr.residential || addr.pedestrian || addr.path || addr.cycleway || addr.footway;
    const house = addr.house_number || addr.house_name || "";
    const parts = [];
    if (house) parts.push(String(house));
    if (road) parts.push(String(road));
    return parts.join(" ").trim();
  })();
  const locality = addr.city || addr.town || addr.village || addr.hamlet || addr.county || "";
  const regionParts = [locality, addr.state || addr.state_district || "", addr.postcode || ""].filter(Boolean);
  const tail = regionParts.join(", ");
  if (street && tail) return `${street}, ${tail}`;
  if (street) return street;
  if (tail) return tail;
  return row.display_name || "";
}
function buildOsmNormalized(row){
  if(!row) return null;
  const addr = row.address || {};
  const lat = Number(row.lat), lon = Number(row.lon);
  if(!Number.isFinite(lat) || !Number.isFinite(lon)) return null;
  const number = addr.house_number || addr.house_name || "";
  const road = addr.road || addr.residential || addr.pedestrian || addr.path || addr.cycleway || addr.footway || "";
  const line1Raw = [number, road].filter(Boolean).join(" ").trim();
  const city = addr.city || addr.town || addr.village || addr.hamlet || "";
  const county = addr.county || "";
  const state = addr.state || addr.state_district || "";
  const postcode = addr.postcode || "";
  const countryCode = addr.country_code ? String(addr.country_code).toUpperCase() : "";
  const country = countryCode || addr.country || "";
  const formatted = row.display_name || [line1Raw, city, state, postcode].filter(Boolean).join(", ");
  const line1 = line1Raw || (formatted.split(",")[0] || "").trim();
  return {
    formatted,
    line1,
    city,
    county,
    state,
    postcode,
    country,
    lat,
    lon,
    source: "OSM",
    place_id: row.place_id || null,
    raw: addr,
  };
}
function storageKeyForItem(it){
  if (!it) return null;
  if (it.storageKey) return it.storageKey;
  if (it.place_id) return `${it.type||""}:${it.place_id}`;
  const n = it.normalized;
  if (n && Number.isFinite(n.lat) && Number.isFinite(n.lon)) {
    return `${it.type||""}:${n.lat.toFixed(6)},${n.lon.toFixed(6)}`;
  }
  return null;
}
async function persistNormalizedSelection(item){
  if(!item || !item.normalized) return;
  const key = storageKeyForItem(item);
  if(key && key === lastStoredKey) return;
  try{
    const payload = {
      input: addrInput.value.trim(),
      normalized: item.normalized,
      source: item.type || item.normalized?.source || null,
      place_id: item.place_id || item.normalized?.place_id || null
    };
    await fetch("/api/addresses", { method:"POST", headers:{"Content-Type":"application/json"}, body: JSON.stringify(payload) });
    if(key) lastStoredKey = key;
  }catch(err){
    console.warn("Failed to store normalized address", err);
    if(key) lastStoredKey = null;
  }
}
function setOverlayWorking(msg="Working…"){ overlay.textContent = msg; overlay.style.display = "flex"; }
function clearOverlay(){ overlay.style.display = "none"; }

/* -------------------- Map & SV -------------------- */
function initMap(){ if(mapReady) return;
  map = L.map("map",{zoomControl:true}); window.map = map;
  L.tileLayer("https://{s}.tile.openstreetmap.org/{z}/{x}/{y}.png",{ attribution:"&copy; OpenStreetMap", crossOrigin:true }).addTo(map);
  layer = L.layerGroup().addTo(map);
  serverCompLayer = L.layerGroup().addTo(map);
  mapReady = true;
  map.on("moveend", () => { if (cmpShow.checked) refreshCompetitors(); updateLiveStats(); });
}
function initAADTMap(){ if(aadtReady) return;
  aadtMap = L.map("aadtMap",{zoomControl:true}); window.aadtMap = aadtMap;
  L.tileLayer("https://{s}.tile.openstreetmap.org/{z}/{x}/{y}.png",{ attribution:"&copy; OpenStreetMap", crossOrigin:true }).addTo(aadtMap);
  aadtLayer = L.layerGroup().addTo(aadtMap); aadtReady = true;
}
function updateStreetView(lat, lon){ svFrame.src = `https://maps.google.com/maps?q=&layer=c&cbll=${lat},${lon}&cbp=12,0,,0,0&output=svembed`; }
function renderAADTMarkers(list, used) {
  if (!Array.isArray(list)) return;
  for (const rec of list) {
    if (!Number.isFinite(rec.lat) || !Number.isFinite(rec.lon) || !Number.isFinite(rec.aadt)) continue;
    const val = rec.aadt;
    let color = (val>=30000)?"#be123c":(val>=20000)?"#f97316":(val>=10000)?"#eab308":"#84cc16";
    L.circleMarker([rec.lat, rec.lon], { radius: 5, weight: 1, color, fillColor: color, fillOpacity: 0.8 })
      .addTo(layer).bindPopup("AADT: " + fmt(val) + (rec.year?` (${rec.year})`:""));
  }
  if (used && Number.isFinite(used.lat) && Number.isFinite(used.lon)) {
    L.marker([used.lat, used.lon], { title:"AADT used", icon: L.divIcon({ className:"aadt-used", html:'<div style="font-size:18px;">⭐</div>', iconSize:[24,24], iconAnchor:[12,12] }) })
      .addTo(layer).bindPopup(`<b>USED AADT</b><br>${fmt(used.aadt)}${used.year?` (${used.year})`:''}<br>${esc(used.route||'')}`);
  }
}
function initOrUpdateMainMap(m){
  if(!mapReady) initMap();
  layer.clearLayers(); serverCompLayer.clearLayers();
  if(!m || !m.site) return;
  const site = [m.site.lat, m.site.lon];
  L.marker(site,{title:"Site"}).addTo(layer).bindPopup("<b>Site</b>");
  const pts = [site];
  if (m.aadt) renderAADTMarkers(m.aadt, m.aadt_used);
  const comps = m.all_competitors || m.competitors || [];
  for(const c of comps){
    if(!Number.isFinite(c.lat)||!Number.isFinite(c.lon)) continue;
    pts.push([c.lat,c.lon]);
    const dot = L.circleMarker([c.lat,c.lon],{ radius:7, weight:1.5, color:c.heavy?"#ff7f50":"#4ade80", fillColor:c.heavy?"#ff7f50":"#4ade80", fillOpacity:.95 })
      .addTo(serverCompLayer).bindPopup(`${esc(c.name||"Fuel")} - ${c.miles} mi`);
    if (dot.bringToFront) dot.bringToFront();
  }
  if (cmpShow.checked) { if (map.hasLayer(serverCompLayer)) map.removeLayer(serverCompLayer); }
  else { if (!map.hasLayer(serverCompLayer)) serverCompLayer.addTo(map); }
  map.fitBounds(L.latLngBounds(pts).pad(0.25));
  updateStreetView(site[0], site[1]);
}
function initOrUpdateAADTMap(site, items, used){
  if(!aadtReady) initAADTMap();
  aadtLayer.clearLayers();
  if(!site) return;
  const siteLL = [site.lat, site.lon];
  const bounds = [siteLL];
  L.marker(siteLL,{title:"Site"}).addTo(aadtLayer).bindPopup("<b>Site</b>");
  for (const s of (items||[])) {
    const color = s.aadt >= 30000 ? "#be123c" : s.aadt >= 20000 ? "#f97316" : s.aadt >= 10000 ? "#eab308" : "#84cc16";
    L.circleMarker([s.lat, s.lon], { radius: 5, weight:1, color, fillColor: color, fillOpacity:.85 })
      .addTo(aadtLayer)
      .bindPopup(`<b>${fmt(s.aadt)}${s.year?` (${s.year})`:''}</b><br>${esc(s.route||'')}${s.location?`<br>${esc(s.location)}`:''}<br><span class="small">~${s.miles} mi</span>`);
    bounds.push([s.lat, s.lon]);
  }
  if (used && Number.isFinite(used.lat) && Number.isFinite(used.lon)) {
    L.marker([used.lat, used.lon], { title:"AADT used", icon: L.divIcon({ className:"aadt-used-2", html:'<div style="font-size:18px;">⭐</div>', iconSize:[24,24], iconAnchor:[12,12] }) })
      .addTo(aadtLayer).bindPopup(`<b>USED AADT</b><br>${fmt(used.aadt)}${used.year?` (${used.year})`:''}<br>${esc(used.route||'')}`);
    bounds.push([used.lat, used.lon]);
  }
  aadtMap.fitBounds(L.latLngBounds(bounds).pad(0.25));
}
function renderAADTTable(items){
  const tb = document.querySelector("#aadtTable tbody");
  tb.innerHTML = (items||[]).map(s => {
    const src = s.source_url ? `<a href="${s.source_url}" target="_blank">Source</a>` : "";
    return `<tr><td>~${s.miles} mi</td><td>${fmt(s.aadt)}${s.year?` <span class="small">(${s.year})</span>`:''}</td><td>${esc(s.route||'')}</td><td>${esc(s.location||'')}</td><td>${src}</td></tr>`;
  }).join("");
}

/* -------------------- Advanced pills -------------------- */
function pills(){
  const p=[];
  if($("ex_large_dev").checked) p.push("+7.5% Large development nearby");
  if($("ex_hours18").checked)  p.push("−7.5% 18h ops");
  if($("ex_highincome").checked) p.push("+2.5% Higher-income");
  if($("ex_lowrating").checked)  p.push("−30% Rating < 4.0");
  if($("ex_competitive_pricing").checked)  p.push("+10% Competitive site gas pricing");
  if($("ex_rural").checked) p.push("+30% Rural bonus (0 comps within 3 mi)");
  $("activeExtras").innerHTML = p.map(x=>`<span class="badge">${esc(x)}</span>`).join(" ");
}
["ex_large_dev","ex_hours18","ex_highincome","ex_lowrating","ex_competitive_pricing","ex_rural"].forEach(id=>$(id).addEventListener("change",pills));

function addExtraRow(pct="",note=""){
  const row=document.createElement("div");
  row.style.marginTop="6px";
  row.innerHTML=`<span class="chip"><input class="extraPct" type="number" step="0.1" style="width:90px" placeholder="% e.g. 5 or -3" value="${pct}">
  <input class="extraNote" style="width:320px" placeholder="Comment" value="${esc(note)}"> <button class="rm" type="button">×</button></span>`;
  row.querySelector(".rm").addEventListener("click",()=>row.remove());
  $("extraList").appendChild(row);
}
$("addExtra").addEventListener("click",()=>addExtraRow());

function collectExtras(){
  const out=[];
  if($("ex_large_dev").checked) out.push({pct:7.5, note:"Large residential/commercial developments"});
  if($("ex_hours18").checked)  out.push({pct:-7.5, note:"18h ops"});
  if($("ex_highincome").checked) out.push({pct:2.5, note:"Higher income"});
  if($("ex_lowrating").checked)  out.push({pct:-30, note:"Rating < 4.0"});
  if($("ex_competitive_pricing").checked)  out.push({pct:10, note:"Competitive site gas pricing"});
  for(const chip of $("extraList").querySelectorAll(".chip")){
    const pct = +chip.querySelector(".extraPct").value;
    const note = chip.querySelector(".extraNote").value.trim();
    if(Number.isFinite(pct)) out.push({pct, note});
  }
  return out;
}
function getExtrasMultiplierPreview(){
  const extras = collectExtras();
  let mult = extras.reduce((m,e) => m * (1 + (Number(e.pct) || 0) / 100), 1);
  if (ex_rural?.checked) mult *= 1.30;
  return mult;
}
function getFlags(){ return { rural: $("ex_rural").checked === true }; }
function getPricePosition(){ const r=document.querySelector('input[name="pricepos"]:checked'); return r ? r.value : "inline"; }

/* -------------------- API helpers -------------------- */
function parseRoadFromDisplay(display){
  // Use first comma section, then strip leading house number/Apt/Suite
  let first = String(display||"").split(",")[0] || "";
  first = first.replace(/\b(Suite|Ste|Apt|Unit)\b.*$/i, "");
  first = first.replace(/^\s*\d+[A-Za-z-]?\s*,?\s*/, "");
  return first.trim();
}
async function safeJSON(url,opts){ const r=await fetch(url,opts); const t=await r.text(); try{ return JSON.parse(t);}catch{ throw new Error("Bad JSON"); } }
async function callEstimate(){
  const baselineInputs = getBaselineInputs();
  const body = {
    address: addrInput.value.trim(),
    mpds: +$("mpds").value || 0,
    diesel: +$("diesel").value || 0,
    advanced: { extra: collectExtras(), flags: getFlags(), price_position: getPricePosition() },
    enteredRoad: parseRoadFromDisplay(lastSelectedDisplay || addrInput.value.trim())
  };
  if (baselineInputs.hasCustomTraffic) body.trafficPullPct = baselineInputs.trafficPullPct;
  if (baselineInputs.hasCustomGallons) body.gallonsPerFill = baselineInputs.gallonsPerFill;
  if(selectedCoords){ body.siteLat = selectedCoords.lat; body.siteLon = selectedCoords.lon; }
  if(selectedNormalized){ body.normalizedAddress = selectedNormalized; }
  const notes = siteNotesInput ? siteNotesInput.value.trim() : "";
  if (notes) body.siteNotes = notes;
  const ov = +(aadtOverrideInput.value || ""); if(Number.isFinite(ov) && ov > 0) body.aadtOverride = ov;
  return await safeJSON("/estimate", { method:"POST", headers:{ "Content-Type":"application/json" }, body: JSON.stringify(body)});
}
/* -------------------- Math rendering -------------------- */
function canEstimate(){
  const val = +(aadtOverrideInput.value || "");
  return Number.isFinite(val) && val > 0;
}
function updateGoButtonState(){
  const enabled = canEstimate();
  goBtn.disabled = !enabled;
  return enabled;
}
aadtOverrideInput.addEventListener("input", () => updateGoButtonState());
updateGoButtonState();
function renderMathFromServer(d){
  const B = d && d.calc_breakdown;
  if(!B){ renderMathFallback(buildCalcFallback(d)); return; }

  const baseline    = B.baseline || 0;
  const compAfter   = B.compRule?.afterComp ?? baseline;
  const baseMult    = B.compRule?.baseMult ?? 1;
  const heavyPen    = B.compRule?.heavyPenalty ?? 0;
  const compMult    = B.compRule?.compMult ?? 1;
  const compCount   = d?.competition?.count ?? B.compRule?.compCount ?? (d?.map?.competitors?.length ?? 0);
  const heavyCount  = d?.competition?.heavy_count ?? B.compRule?.heavyCount ?? (d?.map?.competitors?.filter?.(c=>c.heavy)?.length ?? 0);
  const capEquip    = B.caps?.capEquip ?? compAfter;
  const capSoft     = B.caps?.capSoftTotal ?? compAfter;
  const capHard     = B.caps?.capHardTotal ?? compAfter;
  const minCap      = Math.min(compAfter, capEquip, capHard);
  const softHit     = compAfter > capSoft;
  const afterCap    = Math.round(softHit ? minCap * 0.9 : minCap);
  const priceMult   = B.priceMult ?? 1;
  const afterPrice  = Math.round(afterCap * priceMult);
  const extrasMult  = B.extrasMult ?? 1;
  const preClamp    = B.preClamp ?? Math.round(afterPrice * extrasMult);
  const finalBase   = B.finalClampedToBaseline ?? Math.min(preClamp, baseline);
  const low         = d?.estimate?.low ?? d?.low ?? finalBase;
  const rangeTxt    = d?.estimate?.range || `${fmt(low)}–${fmt(Math.round(finalBase*1.06))}`;
  const y2          = d?.estimate?.year2 ?? d?.year2 ?? Math.round(finalBase * 1.027);
  const y3          = d?.estimate?.year3 ?? d?.year3 ?? Math.round(finalBase * 1.027 * 1.0125);
  const aadtUsed    = d?.inputs?.aadt_used ?? null;

  const rows = [
    formatBaselineLine(aadtUsed, B.baselineComponents, baseline),
<<<<<<< HEAD
    `<b>Competitors in area</b> (1.5 mi): <b>${compCount}</b> total - Big box <b>${heavyCount}</b>`,
    `Competition rule: base ${baseMult.toFixed ? baseMult.toFixed(2) : baseMult} − Big box ${heavyPen.toFixed ? heavyPen.toFixed(2) : heavyPen} = × ${compMult.toFixed ? compMult.toFixed(2) : compMult} → <b>${fmt(compAfter)}</b>`,
    `Capacity caps (equipment/soft/hard): ${fmt(capEquip)} / ${fmt(capSoft)} / ${fmt(capHard)}${softHit ? " (soft penalty −10%)" : ""} → <b>${fmt(afterCap)}</b>`,
=======
    `<b>Competitors in area</b> (1.5 mi): <b>${compCount}</b> total • Big box <b>${heavyCount}</b>`,
    `Competition rule: base ${baseMult.toFixed ? baseMult.toFixed(2) : baseMult} − Big box ${heavyPen.toFixed ? heavyPen.toFixed(2) : heavyPen} = × ${compMult.toFixed ? compMult.toFixed(2) : compMult} → <b>${fmt(compAfter)}</b>`,
    `Capacity caps (equipment/soft/hard): ${fmt(capEquip)} / ${fmt(capSoft)} / ${fmt(capHard)}${softHit ? " • soft penalty −10%" : ""} → <b>${fmt(afterCap)}</b>`,
>>>>>>> d6f30d31
    `Pricing factor: × ${priceMult} → <b>${fmt(afterPrice)}</b>`,
    `Extras: × ${extrasMult} → <b>${fmt(preClamp)}</b>`,
    `Baseline clamp: min(pre‑clamp, baseline) → <b>${fmt(finalBase)}</b>`,
    `<b>Final (LOW)</b>: <b>${fmt(low)}</b> | Range: ${rangeTxt} | Y2: ${fmt(y2)} | Y3: ${fmt(y3)}`
  ];
  $("mathTable").innerHTML = rows.map(r=>`<div>${r}</div>`).join('');
}
function buildCalcFallback(d){
  try{
    const aadt = (d?.map?.aadt_used?.aadt) || (+(aadtOverrideInput.value || 0)) || null;
    const mpd = +($("mpds").value || 0);
    const diesel = +($("diesel").value || 0);
    if(!aadt) return null;
    const baselineInputs = getBaselineInputs();
    const ceiling = aadt * baselineInputs.trafficShare * baselineInputs.gallonsPerFill * baselineInputs.days;
    const mpd_cap = (mpd + diesel) * 25 * 12 * 30; // UI rough
    const after_cap = Math.min(ceiling, mpd_cap);
    const priceMult = getPricePosition()==='below'?1.10:(getPricePosition()==='above'?0.90:1.00);
    const extrasMult = getExtrasMultiplierPreview();
    const priceApplied = Math.round(after_cap * priceMult);
    const extrasApplied = Math.round(priceApplied * extrasMult);
    const base = Math.min(extrasApplied, Math.round(ceiling));
    return {
      aadt,
      ceiling,
      regular_mpd: mpd,
      diesel_mpd: diesel,
      mpd_cap,
      after_cap,
      priceMult,
      extrasMult,
      priceApplied,
      after_extras: extrasApplied,
      base,
      low: Math.round(base*0.86),
      high: Math.round(base*1.06),
      year2: Math.round(base*1.027),
      year3: Math.round(base*1.027*1.0125),
      baselineComponents: baselineInputs,
    };
  }catch{return null;}
}
function renderMathFallback(calc){
  if(!calc){ $("mathTable").innerHTML = '<em>— (no calc available)</em>'; return; }
  const rows = [
    formatBaselineLine(calc.aadt, calc.baselineComponents, calc.ceiling),
    `Capacity cap (MPDs ${calc.regular_mpd}+${calc.diesel_mpd} diesel): <b>${fmt(calc.mpd_cap)}</b>`,
    `After cap: <b>${fmt(calc.after_cap)}</b>`,
  ];
  if (Number.isFinite(calc.priceMult)) {
    rows.push(`Pricing factor: × ${fmtFloat(calc.priceMult)} → <b>${fmt(calc.priceApplied)}</b>`);
  }
  if (Number.isFinite(calc.extrasMult) && Math.abs(calc.extrasMult - 1) > 0.0001) {
    rows.push(`Extras: × ${fmtFloat(calc.extrasMult)} → <b>${fmt(calc.after_extras)}</b>`);
  }
  rows.push(`Clamp to baseline: min(${fmt(calc.after_extras ?? calc.priceApplied)}, ${fmt(calc.ceiling)}) → <b>${fmt(calc.base)}</b>`);
  rows.push(`<b>Final (LOW)</b>: <b>${fmt(calc.low)}</b> | Range: ${fmt(calc.low)}–${fmt(calc.high)} | Y2: ${fmt(calc.year2)} | Y3: ${fmt(calc.year3)}`);
  $("mathTable").innerHTML = rows.map(r=>`<div>${r}</div>`).join('');
}

/* -------------------- Fallback detection -------------------- */
function isFallbackAADT(d){ const m = d?.inputs?.aadt_components?.method || d?.map?.aadt_used?.method || ""; return m === "fallback_no_dot_found" || m === "fallback_low_aadt"; }

/* -------------------- Rendering (Estimate) -------------------- */
function renderAll(d){
  $("estNum").textContent = fmt(d.estimate?.low ?? d.low ?? 0);
  const rangeTxt = d.estimate?.range || (d.low!=null && d.high!=null ? `${fmt(d.low)}–${fmt(d.high)}` : "—");
  $("estRange").textContent = "Full range: " + rangeTxt;
  $("y2").textContent = fmt(d.estimate?.year2 ?? d.year2 ?? 0);
  $("y3").textContent = fmt(d.estimate?.year3 ?? d.year3 ?? 0);

  const fallback = isFallbackAADT(d);
  const usedRec  = d?.map?.aadt_used || {};
  const usedVal  = usedRec?.aadt ?? d?.inputs?.aadt_used ?? null;
  if (fallback && usedVal) { $("aadtBanner").textContent = `AADT: ${fmt(usedVal)} vehicles/day (fallback)`; $("fallbackChip").style.display = "inline-flex"; }
  else { $("aadtBanner").textContent = d.aadtText || (usedVal ? `AADT: ${fmt(usedVal)} vehicles/day` : "—"); $("fallbackChip").style.display = "none"; }

  if (d.calc_breakdown) renderMathFromServer(d);
  else renderMathFallback(buildCalcFallback(d));

  $("compLine").textContent = d.competitionText || "—";

  const hasDevs = Array.isArray(d.csv) && d.csv.length > 0;
  if (hasDevs) {
    const lines = d.csv.slice(0,6).map((x) => {
      const parts = [];
      if (x.name) parts.push(esc(x.name));
      if (x.status) parts.push(esc(x.status));
      if (x.details) parts.push(esc(x.details));
      if (x.date) parts.push(esc(x.date));
      return parts.join("; ");
    }).join(" // ");
    $("stopText").innerHTML = `Development flagged: <b>${lines}</b>`;
    $("stopBox").style.display = "block";
    $("devs").innerHTML = "<ul>"+d.csv.map((x) => {
      const parts = [];
      if (x.name) parts.push(esc(x.name));
      if (x.status) parts.push(esc(x.status));
      if (x.details) parts.push(esc(x.details));
      if (x.date) parts.push(esc(x.date));
      return `<li>${parts.join("; ")}</li>`;
    }).join("")+"</ul>";
  } else { $("stopBox").style.display = "none"; $("devs").innerHTML = "<em>No developments flagged</em>"; }

  baseSummaryText = (d.summary_base ?? d.summary ?? "").replace(/\s{2,}/g," ").trim();
  if (siteNotesInput) {
    const returnedNotes = typeof d.siteNotes === "string" ? d.siteNotes : "";
    siteNotesInput.value = returnedNotes;
  }
  updateSummaryDisplay();

  initOrUpdateMainMap(d.map);
  if (d?.map?.competitor_radius_mi) $("mapTitle").textContent = `Map: Site & competitors (${d.map.competitor_radius_mi} mi) + AADT dots + ⭐ AADT used`;

  if (d?.map?.site) {
    fetch(`/aadt/nearby?lat=${encodeURIComponent(d.map.site.lat)}&lon=${encodeURIComponent(d.map.site.lon)}&radiusMi=1`)
      .then(r => r.json()).then(j => {
        if (j.ok) { initOrUpdateAADTMap(d.map.site, j.items, d.map.aadt_used || null); renderAADTTable(j.items);
          const st = j.state || "NC";
          const srcMap = { NC: "NCDOT AADT Stations (official)", VA: "VDOT Traffic Volume ADT (official)", DC: "DDOT 2023 Traffic Volume (official)", FL: "FDOT AADT (TDA/RCI) (official)" };
          $("aadtSourceLine").textContent = "Source: " + (srcMap[st] || "official state AADT");
        }
      }).catch(()=>{});
  }
  showRating(addrInput.value.trim());
}

/* -------------------- Rating helpers -------------------- */
async function resolvePlaceIdIfNeeded(address){
  if (selectedPlaceId) return selectedPlaceId;
  try {
    const bias = mapReady && map ? (()=>{ const c = map.getCenter(); return `&lat=${encodeURIComponent(c.lat)}&lon=${encodeURIComponent(c.lng)}&radius=50000`; })() : "";
    const r = await fetch("/google/findplace?input=" + encodeURIComponent(address) + bias);
    const j = await r.json();
    if (j.ok && j.place_id) { selectedPlaceId = j.place_id; return j.place_id; }
  } catch {}
  return null;
}
async function showRating(address){
  let rating = null, total = null;
  const pid = await resolvePlaceIdIfNeeded(address);
  if (pid) {
    try { const r = await fetch("/google/rating?place_id=" + encodeURIComponent(pid)); const j = await r.json(); if (j.ok) { rating = j.rating ?? null; total = j.total ?? null; } } catch {}
  }
  if ((rating == null || rating === undefined) && selectedCoords) {
    try { const r2 = await fetch("/google/rating_by_location?lat=" + encodeURIComponent(selectedCoords.lat) + "&lon=" + encodeURIComponent(selectedCoords.lon));
      const j2 = await r2.json(); if (j2.ok) { rating = j2.rating ?? null; total = j2.total ?? null; } } catch {}
  }
  $("ratingLine").innerHTML = (rating != null && rating !== undefined) ? `\u2B50 ${rating} (${total||0} reviews)` : "—";
}

/* -------------------- Autocomplete (always on) -------------------- */
function hideAc(){ acBox.style.display = "none"; acActive = -1; }
function rankAutocompleteItems(q, items){
  const Q = q.trim().toLowerCase();
  return [...items].sort((a,b)=>{
    const A = (a.display||"").toLowerCase(), B = (b.display||"").toLowerCase();
    const aw = Number.isFinite(a.score)?a.score:(a.type==="Google"?1.2:0.8);
    const bw = Number.isFinite(b.score)?b.score:(b.type==="Google"?1.2:0.8);
    const aStarts = A.startsWith(Q)?3: (A.includes(Q)?1:0);
    const bStarts = B.startsWith(Q)?3: (B.includes(Q)?1:0);
    const aIdx = A.indexOf(Q); const bIdx = B.indexOf(Q);
    const aPen = aIdx>=0 ? aIdx/40 : 1.5;
    const bPen = bIdx>=0 ? bIdx/40 : 1.5;
    const as = aw + aStarts - aPen;
    const bs = bw + bStarts - bPen;
    return bs - as;
  });
}
function renderAc(list){
  if(!list.length){ hideAc(); return; }
  acBox.innerHTML = list.map((it,i) =>
    `<div class="ac-item${i===acActive?" active":""}" data-i="${i}">${esc(it.display)} <span class="badge">${it.type}</span></div>`
  ).join("");
  [...acBox.children].forEach(el => el.onclick = () => chooseAc(+el.dataset.i));
  acBox.style.display = "block";
}
async function googleSearch(q){
  try {
    const bias = mapReady && map ? (()=>{ const c = map.getCenter(); return `&lat=${encodeURIComponent(c.lat)}&lon=${encodeURIComponent(c.lng)}&radius=50000`; })() : "";
    const r = await fetch("/google/autocomplete?input=" + encodeURIComponent(q) + bias);
    const j = await r.json();
    if(!j.ok) return [];
    return (j.items||[]).map(it => ({...it, type:"Google", score:Number.isFinite(it.score)?it.score:1.3}));
  } catch { return []; }
}
async function nominatimSearch(q){
  try {
    const r = await fetch("/osm/autocomplete?q=" + encodeURIComponent(q));
    const j = await r.json();
    if(!j.ok) return [];
    return (j.items||[]).map(it => ({...it, type: it.type || "OSM", score: Number.isFinite(it.score)?it.score:0.7}));
  } catch { return []; }
}
async function fetchGoogleDetails(placeId){
  if(!placeId) return null;
  try {
    const r = await fetch("/google/place_details?place_id=" + encodeURIComponent(placeId));
    const j = await r.json();
    if(j.ok && j.item) return j.item;
  } catch {}
  return null;
}
async function chooseAc(i){
  try {
    const base = acItems[i];
    if (!base) return;
    acRequestToken++; // cancel any in-flight autocomplete responses
    lastSelectedDisplay = base.display || "";

    skipNextInputReset = true;
    addrInput.value = base.display || "";
    hideAc();
    setTimeout(() => { skipNextInputReset = false; }, 0);

    let it = base;
    if (it.type === "Google" && it.place_id && (!Number.isFinite(it.lat) || !Number.isFinite(it.lon))) {
      const detail = await fetchGoogleDetails(it.place_id);
      if (detail) {
        it = { ...it, ...detail };
        acItems[i] = it;
      }
    }

    selectedPlaceId = it.place_id || null;
    selectedNormalized = it.normalized || null;
    const coords = (Number.isFinite(it.lat) && Number.isFinite(it.lon)) ? { lat: it.lat, lon: it.lon } : null;
    selectedCoords = coords || null;

    if (coords && mapReady) {
      map.setView([coords.lat, coords.lon], 15);
      if (cmpShow.checked) refreshCompetitors();
    }

    persistNormalizedSelection(it);
    showRating(addrInput.value.trim());
  } catch (err) {
    console.warn("Failed to apply autocomplete selection", err);
  }
}
addrInput.addEventListener("input", () => {
  const q = addrInput.value.trim();
  if (!skipNextInputReset) { selectedCoords = null; selectedPlaceId = null; selectedNormalized = null; lastStoredKey = null; }
  skipNextInputReset = false;
  lastSelectedDisplay = q; // keep current typed text (used to extract road if user doesn't click a suggestion)
  const requestId = ++acRequestToken;
  if (q.length < 2) { hideAc(); return; }
  Promise.all([googleSearch(q), nominatimSearch(q)]).then(([g,n])=>{
    if (requestId !== acRequestToken) return; // stale response
    if (addrInput.value.trim() !== q) return; // input changed after request started
    const ranked = rankAutocompleteItems(q, [...g, ...n]);
    acItems = ranked.slice(0, 8);
    acActive = acItems.length ? 0 : -1; // highlight best match when available
    renderAc(acItems);
  });
});
addrInput.addEventListener("keydown", (e) => {
  if (acBox.style.display !== "none" && acItems.length) {
    if (e.key === "ArrowDown") { e.preventDefault(); acActive = Math.min(acActive+1, acItems.length-1); renderAc(acItems); }
    if (e.key === "ArrowUp")   { e.preventDefault(); acActive = Math.max(acActive-1, 0); renderAc(acItems); }
    if (e.key === "Enter")     { e.preventDefault(); chooseAc(Math.max(0, acActive)); }
  } else if (e.key === "Enter") {
    e.preventDefault();
    if (goBtn.disabled) { alert("Please enter an AADT override before estimating."); return; }
    onEstimateClick();
  }
});
document.addEventListener("keydown", (e) => { if (e.key === "Escape") hideAc(); });
document.addEventListener("pointerdown", (e) => { if (e.target !== addrInput && !acBox.contains(e.target)) hideAc(); });

/* -------------------- Competitors live layer -------------------- */
const COMP_API = "/api/competitors";
const CMP_MIN_MI = 0.5, CMP_MAX_MI = 2.0;
let cmpMarkers = [], cmpClusterGroup = null, cmpHeatLayer = null, cmpCache = new Map();
let cmpBrandSet = new Set(), cmpActiveBrands = new Set(); const BRAND_COLORS = {};
function colorForBrand(b){ if(!b) return "#9aa4b2"; if(!BRAND_COLORS[b]){ let h=0; for(let i=0;i<b.length;i++) h=(h*31 + b.charCodeAt(i))%360; BRAND_COLORS[b] = `hsl(${h},70%,58%)`; } return BRAND_COLORS[b]; }
function mapRadiusMi(){ if (!mapReady || !map) return 1.0; const b = map.getBounds(), c = b.getCenter(); const meters = map.distance(c, b.getNorthEast()); return Math.max(CMP_MIN_MI, Math.min(CMP_MAX_MI, meters / 1609.344)); }
function keyFor(c, r){ const q = (x,n)=>Math.round(x*Math.pow(10,n))/Math.pow(10,n); return `${q(c.lat,4)},${q(c.lon,4)}:${q(r,1)}`; }
function clearLiveMarkers(){ if (cmpClusterGroup){ cmpClusterGroup.clearLayers(); } cmpMarkers.forEach(m => map.removeLayer(m)); cmpMarkers = []; cmpBrandSet.clear(); }
function isBrandAllowed(b){ return cmpActiveBrands.size === 0 || cmpActiveBrands.has(b||"Unknown"); }
function updateLegendAndFilters(){
  const brands = [...cmpBrandSet].sort((a,b)=>a.localeCompare(b));
  brandLegend.innerHTML = brands.map(b => `<span><span class="cmp-dot" style="background:${colorForBrand(b)}"></span> ${esc(b)}</span>`).join("");
  if (brands.length === 0) { brandFilters.innerHTML = '<span class="subtle">No brands yet.</span>'; return; }
  brandFilters.innerHTML = brands.map(b=>{
    const checked = (cmpActiveBrands.size===0 || cmpActiveBrands.has(b)) ? "checked" : "";
    return `<label class="chip"><input type="checkbox" class="bf" data-brand="${esc(b)}" ${checked}> ${esc(b)}</label>`;
  }).join("");
}
function updateLiveStats(){
  const b = map.getBounds(); let total=0; const counts=new Map();
  for (const m of cmpMarkers){
    const allowed = isBrandAllowed(m.__brand);
    if (!allowed) continue;
    const latlng = m.getLatLng();
    if (!b || b.contains(latlng)) { total++; counts.set(m.__brand, (counts.get(m.__brand)||0)+1); }
  }
  $("liveCount").textContent = fmt(total);
  $("liveUnique").textContent = fmt(counts.size);
  const rows = [...counts.entries()].sort((a,b)=>b[1]-a[1]).slice(0,16).map(([br,n])=>`<div><span class="cmp-dot" style="background:${colorForBrand(br)}"></span> ${esc(br)} — <b>${fmt(n)}</b></div>`);
  $("liveBreakdown").innerHTML = rows.join("") || '<span class="subtle">No competitors visible.</span>';
}
function markerHTML(brand){ return `<span class="cmp-dot" style="background:${colorForBrand(brand)}"></span>`; }
function makeMarker(lat, lon, brand, name, addr){ const icon = L.divIcon({ className:"", html: markerHTML(brand), iconSize:[10,10], iconAnchor:[5,5] }); const m = L.marker([lat,lon], { icon, title: `${brand||"Brand"} — ${name||""}`, keyboard:false }); m.__brand = brand || "Unknown"; m.bindPopup(`<b>${esc(brand||"Brand")}</b> — ${esc(name||"")}<div class="small" style="opacity:.8">${esc(addr||"")}</div>`); return m; }
async function fetchCompetitorsForView(){
  if (!mapReady) return null;
  const b = map.getBounds(), c = b.getCenter(); const rMi = mapRadiusMi(); const key = keyFor({lat:c.lat, lon:c.lon}, rMi);
  const cached = cmpCache.get(key); const headers = {}; if (cached?.etag) headers["If-None-Match"] = cached.etag;
  $("cmpStatus").textContent = `Loading… (~${rMi.toFixed(1)} mi)`;
  try {
    const res = await fetch(`${COMP_API}?lat=${encodeURIComponent(c.lat)}&lon=${encodeURIComponent(c.lng)}&radiusMi=${encodeURIComponent(rMi.toFixed(2))}`, { headers });
    if (res.status === 304 && cached?.geo) { $("cmpStatus").textContent = `Ready (cached)`; return cached.geo; }
    if (!res.ok) throw new Error(`HTTP ${res.status}`);
    const etag = res.headers.get("ETag") || null; const geo = await res.json(); cmpCache.set(key, { etag, geo });
    $("cmpStatus").textContent = `Ready`; return geo;
  } catch (e) { $("cmpStatus").textContent = `Load failed`; return null; }
}
function applyBrandFilterAndRedraw(){
  if (cmpCluster.checked && window.L && L.MarkerClusterGroup) { if (!cmpClusterGroup) cmpClusterGroup = L.markerClusterGroup(); cmpClusterGroup.clearLayers(); }
  else { if (cmpClusterGroup) { map.removeLayer(cmpClusterGroup); cmpClusterGroup = null; } }
  const visible = [];
  for (const m of cmpMarkers) {
    const allowed = isBrandAllowed(m.__brand);
    if (!cmpClusterGroup) { if (allowed) { if (!map.hasLayer(m)) m.addTo(map); } else { if (map.hasLayer(m)) map.removeLayer(m); } }
    if (allowed) visible.push(m);
  }
  if (cmpClusterGroup) { cmpMarkers.forEach(m => { if (map.hasLayer(m)) map.removeLayer(m); }); cmpClusterGroup.addLayers(visible); if (!map.hasLayer(cmpClusterGroup)) cmpClusterGroup.addTo(map); }
  if (cmpHeat.checked && window.L && L.heatLayer) {
    const pts = []; const bounds = map.getBounds();
    for (const m of visible) { const latlng = m.getLatLng(); if (!bounds || bounds.contains(latlng)) pts.push([latlng.lat, latlng.lng, 0.7]); }
    if (!cmpHeatLayer) cmpHeatLayer = L.heatLayer(pts, { radius: 24, blur: 18, maxZoom: 18 }); else cmpHeatLayer.setLatLngs(pts);
    if (!map.hasLayer(cmpHeatLayer)) cmpHeatLayer.addTo(map);
  } else { if (cmpHeatLayer && map.hasLayer(cmpHeatLayer)) map.removeLayer(cmpHeatLayer); }
  updateLegendAndFilters(); updateLiveStats();
}
async function refreshCompetitors(){
  const geo = await fetchCompetitorsForView(); if (!geo || !Array.isArray(geo.features)) return;
  if (cmpHeatLayer && map.hasLayer(cmpHeatLayer)) map.removeLayer(cmpHeatLayer);
  clearLiveMarkers();
  for (const f of geo.features){
    const g = f.geometry, p = f.properties || {}; const coords = Array.isArray(g?.coordinates) ? g.coordinates : null;
    if (!coords || coords.length < 2) continue; const lon = +coords[0], lat = +coords[1];
    if (!Number.isFinite(lat) || !Number.isFinite(lon)) continue;
    const brand = p.brand || "Unknown"; const m = makeMarker(lat, lon, brand, p.name, p.address);
    cmpMarkers.push(m); cmpBrandSet.add(brand);
  }
  if (map.hasLayer(serverCompLayer)) map.removeLayer(serverCompLayer);
  updateLegendAndFilters(); applyBrandFilterAndRedraw();
}
cmpShow.addEventListener("change", () => {
  if (cmpShow.checked) { if (!mapReady) initMap(); refreshCompetitors(); }
  else {
    if (cmpHeatLayer && map.hasLayer(cmpHeatLayer)) map.removeLayer(cmpHeatLayer);
    if (cmpClusterGroup) { cmpClusterGroup.clearLayers(); map.removeLayer(cmpClusterGroup); }
    cmpMarkers.forEach(m => map.removeLayer(m));
    if (!map.hasLayer(serverCompLayer)) serverCompLayer.addTo(map);
    $("cmpStatus").textContent = "—";
  }
});
cmpHeat.addEventListener("change", applyBrandFilterAndRedraw);
cmpCluster.addEventListener("change", applyBrandFilterAndRedraw);
$("brandFilters").addEventListener("change", (e)=>{
  const t = e.target;
  if (t && t.matches('input.bf[data-brand]')){
    const b = t.getAttribute("data-brand");
    if (t.checked) cmpActiveBrands.add(b); else cmpActiveBrands.delete(b);
    applyBrandFilterAndRedraw();
  }
});
$("brandsClear").addEventListener("click", () => { cmpActiveBrands.clear(); updateLegendAndFilters(); applyBrandFilterAndRedraw(); });
$("brandsAll").addEventListener("click", () => { cmpActiveBrands = new Set(cmpBrandSet); updateLegendAndFilters(); applyBrandFilterAndRedraw(); });

/* -------------------- Main actions -------------------- */
function tidyUI(){ hideAc(); }
async function onEstimateClick(){
  if(!addrInput.value.trim() && !selectedCoords){ alert("Please select a valid address first."); return; }
  if(!updateGoButtonState()){ alert("Please enter an AADT override before estimating."); return; }
  try {
    goBtn.disabled = true;
    setOverlayWorking("Working…");
    tidyUI();
    const resp = await callEstimate();
    if (!resp || resp.ok !== true) { alert("Estimate failed: " + (resp?.status || "Unknown error")); return; }
    renderAll(resp); pills();
    if (cmpShow.checked && map && serverCompLayer && map.hasLayer(serverCompLayer)) { map.removeLayer(serverCompLayer); }
  } catch (e) { alert("Error: " + (e?.message || e)); }
  finally { updateGoButtonState(); clearOverlay(); }
}
goBtn.addEventListener("click", onEstimateClick);
/* -------------------- PDF export (server-side) -------------------- */
exportBtn?.addEventListener("click", async ()=>{
  if(!addrInput.value.trim() && !selectedCoords){ alert("Please select a valid address first."); return; }
  if(!updateGoButtonState()){ alert("Please enter an AADT override before exporting."); return; }
  if (exportBtn.disabled) return;

  const baseInputs = getBaselineInputs();
  const body = {
    address: addrInput.value.trim(),
    mpds: +$("mpds").value || 0,
    diesel: +$("diesel").value || 0,
    aadtOverride: +(aadtOverrideInput.value || "") || null,
    advanced: { price_position: getPricePosition(), flags: getFlags(), extra: collectExtras() },
    enteredRoad: parseRoadFromDisplay(lastSelectedDisplay || addrInput.value.trim())
  };
  if (baseInputs.hasCustomTraffic) body.trafficPullPct = baseInputs.trafficPullPct;
  if (baseInputs.hasCustomGallons) body.gallonsPerFill = baseInputs.gallonsPerFill;
  if (selectedCoords) { body.siteLat = selectedCoords.lat; body.siteLon = selectedCoords.lon; }
  const notes = siteNotesInput ? siteNotesInput.value.trim() : "";
  if (notes) body.siteNotes = notes;

  let previousLabel = null;
  let toggled = false;
  if (exportBtn) {
    try {
      previousLabel = exportBtn.textContent;
      exportBtn.disabled = true;
      exportBtn.textContent = "Exporting…";
      toggled = true;
    } catch {}
  }

  try {
    setOverlayWorking("Building PDF report…");
    const resp = await fetch("/report/pdf", { method: "POST", headers: { "Content-Type": "application/json" }, body: JSON.stringify(body) });
    if (!resp.ok) {
      const t = await resp.text().catch(()=>null);
      throw new Error("Server PDF failed: " + (t || resp.statusText));
    }
    const blob = await resp.blob();
    const url = URL.createObjectURL(blob);
    const a = document.createElement("a");
    a.href = url;
    a.download = "FuelIQ_Site_Report.pdf";
    document.body.appendChild(a);
    a.click();
    document.body.removeChild(a);
    setTimeout(() => URL.revokeObjectURL(url), 1000);
  }catch(e){
    alert("PDF export failed: " + (e?.message || e));
  }finally{
    clearOverlay();
    if (exportBtn && toggled) {
      exportBtn.disabled = false;
      try {
        if (previousLabel != null) exportBtn.textContent = previousLabel;
      } catch {}
    }
  }
});

/* -------------------- Init -------------------- */
document.addEventListener("DOMContentLoaded", async () => {
  try { const r = await fetch("/google/status"); const j = await r.json(); $("apiStatus").textContent = j.ok ? "API: Google — Working" : `API: Google — ${j.status}`; }
  catch { $("apiStatus").textContent = "API: Google — unavailable"; }
  initMap();
});
  </script>
</body>
</html><|MERGE_RESOLUTION|>--- conflicted
+++ resolved
@@ -637,15 +637,9 @@
 
   const rows = [
     formatBaselineLine(aadtUsed, B.baselineComponents, baseline),
-<<<<<<< HEAD
-    `<b>Competitors in area</b> (1.5 mi): <b>${compCount}</b> total - Big box <b>${heavyCount}</b>`,
-    `Competition rule: base ${baseMult.toFixed ? baseMult.toFixed(2) : baseMult} − Big box ${heavyPen.toFixed ? heavyPen.toFixed(2) : heavyPen} = × ${compMult.toFixed ? compMult.toFixed(2) : compMult} → <b>${fmt(compAfter)}</b>`,
-    `Capacity caps (equipment/soft/hard): ${fmt(capEquip)} / ${fmt(capSoft)} / ${fmt(capHard)}${softHit ? " (soft penalty −10%)" : ""} → <b>${fmt(afterCap)}</b>`,
-=======
     `<b>Competitors in area</b> (1.5 mi): <b>${compCount}</b> total • Big box <b>${heavyCount}</b>`,
     `Competition rule: base ${baseMult.toFixed ? baseMult.toFixed(2) : baseMult} − Big box ${heavyPen.toFixed ? heavyPen.toFixed(2) : heavyPen} = × ${compMult.toFixed ? compMult.toFixed(2) : compMult} → <b>${fmt(compAfter)}</b>`,
     `Capacity caps (equipment/soft/hard): ${fmt(capEquip)} / ${fmt(capSoft)} / ${fmt(capHard)}${softHit ? " • soft penalty −10%" : ""} → <b>${fmt(afterCap)}</b>`,
->>>>>>> d6f30d31
     `Pricing factor: × ${priceMult} → <b>${fmt(afterPrice)}</b>`,
     `Extras: × ${extrasMult} → <b>${fmt(preClamp)}</b>`,
     `Baseline clamp: min(pre‑clamp, baseline) → <b>${fmt(finalBase)}</b>`,
