<!doctype html>
<html lang="en">
<head>
  <meta charset="utf-8" />
  <meta name="viewport" content="width=device-width,initial-scale=1" />
  <title>Sunoco, LP Fuel IQ - Fuel Site Analyzer</title>

  <!-- Leaflet -->
  <link rel="stylesheet" href="https://unpkg.com/leaflet@1.9.4/dist/leaflet.css" crossorigin="">
  <script src="https://unpkg.com/leaflet@1.9.4/dist/leaflet.js" crossorigin></script>

  <!-- Optional: MarkerCluster + Heatmap -->
  <link rel="stylesheet" href="https://unpkg.com/leaflet.markercluster@1.5.3/dist/MarkerCluster.css">
  <link rel="stylesheet" href="https://unpkg.com/leaflet.markercluster@1.5.3/dist/MarkerCluster.Default.css">
  <script src="https://unpkg.com/leaflet.markercluster@1.5.3/dist/leaflet.markercluster.js"></script>
  <script src="https://unpkg.com/leaflet.heat/dist/leaflet-heat.js"></script>

  <style>
    :root { --bg:#0b0e15; --panel:#111725; --panel2:#0f1421; --line:#263145; --text:#eaeef7; --muted:#97a3b8; --brand:#0ea5e9; --brand2:#22d3ee; --pill:#0f1929; }
    *{ box-sizing:border-box; }
    body{ background:var(--bg); color:var(--text); font-family: ui-sans-serif, system-ui, -apple-system, Segoe UI, Roboto, Helvetica, Arial, sans-serif; margin:0; padding-bottom:84px; }
    .wrap{ max-width:1120px; margin:24px auto; padding:0 16px; }
    header{ display:flex; align-items:center; gap:14px; margin-bottom:6px; }
    header h1{ font-size:28px; margin:0; letter-spacing:.2px; }
    .build{ margin-left:auto; font-size:12px; color:#8aa2c0; }
    .instructions{ margin:4px 0 12px; color:#cfe3ff; font-size:13px; }

    .card{ background:linear-gradient(180deg,var(--panel),var(--panel2)); border:1px solid var(--line); border-radius:12px; padding:16px; margin:12px 0; }
    label{ display:block; font-weight:600; margin:8px 0 6px; color:#d8e3f6; }
    input, select, textarea{ width:100%; padding:12px; border-radius:10px; border:1px solid var(--line); background:#0b1220; color:#eaeef7; }
    textarea{ min-height:96px; resize:vertical; }
    button{ background:linear-gradient(135deg,var(--brand),var(--brand2)); color:#fff; border:0; padding:12px 16px; border-radius:10px; font-weight:700; cursor:pointer; }
    button:disabled{ opacity:.6; cursor:not-allowed; }

    .row{ display:grid; grid-template-columns:1.6fr repeat(4,minmax(0,0.6fr)) minmax(0,1fr); gap:12px; align-items:start; }
    .input-row > div{ display:flex; flex-direction:column; }
    .input-row label{ min-height:38px; display:flex; align-items:flex-end; }
    .input-row button{ margin-top:auto; }
    @media (min-width:981px){ .input-row label{ white-space:nowrap; } }
    @media (max-width:980px){ .row{ grid-template-columns:1fr; } }

    .toolbar{ display:flex; gap:12px; align-items:center; flex-wrap:wrap; margin-top:12px; }
    .notes-toolbar{ flex-direction:column; align-items:stretch; }
    .notes-toolbar textarea{ margin-top:6px; }
    .muted{ color:var(--muted); }
    .subtle{ font-size:12px; opacity:.9; }

    #map,#aadtMap{ height:420px; border-radius:12px; border:1px solid var(--line); position: relative; }
    #overlay{ position:absolute; inset:0; display:flex; align-items:center; justify-content:center; background:rgba(11,14,21,.55); border-radius:12px; font-weight:800; color:#cde9ff; font-size:18px; padding:20px; text-align:center; display:none; }

    #svWrap{ margin-top:10px; }
    #sv{ width:100%; height:380px; border-radius:12px; border:1px solid var(--line); background:#0b1220; overflow:hidden; position:relative; }
    #svStatus{ margin-top:6px; }

    .ac-wrap{ position:relative; }
    .ac-list{ position:absolute; top:100%; left:0; right:0; z-index:30; margin-top:6px; background:#0b1220; border:1px solid var(--line); border-radius:12px; max-height:320px; overflow:auto; box-shadow: 0 18px 36px rgba(0,0,0,.35); }
    .ac-item{ padding:10px 12px; cursor:pointer; border-bottom:1px solid rgba(255,255,255,.04); }
    .ac-item:last-child{ border-bottom:0; }
    .ac-item:hover, .ac-item.active{ background:#101a2b; }
    .badge{ display:inline-block; font-size:11px; padding:2px 8px; border-radius:999px; border:1px solid var(--line); background:var(--pill); color:#a9c5ff; margin-left:8px; }

    details summary{ cursor:pointer; }
    .adv-line{ display:flex; align-items:center; gap:16px; flex-wrap:wrap; margin-top:12px; }
    .chip{ display:inline-flex; align-items:center; gap:8px; background:#0f1929; border:1px solid var(--line); padding:8px 10px; border-radius:999px; font-size:13px; }
    .chip input{ width:auto; accent-color:#22d3ee; }
    .radio-row{ display:flex; flex-wrap:wrap; gap:10px; margin-top:8px; }

    .hero{ display:flex; justify-content:space-between; align-items:flex-end; gap:12px; }
    .hero .num{ font-size:44px; font-weight:900; letter-spacing:.5px; }
    .hero .sub{ font-size:13px; color:#a9b6d0; }
    .num-row{ display:flex; align-items:center; gap:12px; flex-wrap:wrap; }

    .stop-chip{ display:inline-flex; align-items:center; gap:10px; padding:8px 12px; border-radius:12px; border:2px solid #b91c1c; background:linear-gradient(135deg,#7f1d1d,#991b1b); color:#fff; font-weight:800; box-shadow:0 8px 20px rgba(0,0,0,.3); }
    .stop-chip .stop-icon{ width:34px; height:34px; border-radius:8px; background:#dc2626; border:3px solid #fca5a5; display:flex; align-items:center; justify-content:center; font-weight:900; font-size:11px; }

    .footerbar{ position:fixed; left:0; right:0; bottom:0; background:linear-gradient(180deg,#0c1220,#0a0f1a); border-top:1px solid var(--line); padding:10px 16px; display:flex; justify-content:center; align-items:center; flex-wrap:wrap; gap:12px; z-index:50; }

    .aadt-tabs { display:flex; align-items:center; gap:8px; flex-wrap:wrap; margin:8px 0 12px; }
    .aadt-tab { display:inline-block; padding:8px 12px; border-radius:999px; border:1px solid var(--line); background:var(--pill); color:#fff; text-decoration:none; font-weight:700; font-size:13px; letter-spacing:.2px; }
    .aadt-tab:hover { background:#101a2b; }

    .stop-alert { display:none; position:sticky; top:0; z-index:60; margin-bottom:12px; }
    .stop-inner { display:flex; align-items:center; gap:14px; padding:12px 14px; border-radius:12px; border:2px solid #b91c1c; background:linear-gradient(135deg,#7f1d1d,#991b1b); color:#fff; box-shadow:0 12px 24px rgba(0,0,0,.35); }
    .stop-sign { width:52px; height:52px; flex:0 0 52px; border-radius:12px; background:#dc2626; border:4px solid #fca5a5; display:flex; align-items:center; justify-content:center; font-weight:900; font-size:14px; }

    table { width:100%; border-collapse: collapse; }
    th, td { text-align:left; border-bottom:1px solid rgba(255,255,255,.06); padding:8px 6px; }
    th { font-size:12px; color:#cfd8ea; }
    tr:hover { background: rgba(255,255,255,.03); }
    .small { font-size:12px; color:#a9b6d0; }

    .cmp-dot{ display:inline-block; width:10px; height:10px; border-radius:50%; box-shadow:0 0 8px rgba(255,255,255,.18) inset; border:1px solid rgba(0,0,0,.35); }
    #go { width:100%; padding:16px; font-size:18px; margin-top:auto; }
    #refreshAfterChange { width:100%; margin-top:8px; }
  </style>
</head>
<body>
  <div class="wrap">
    <header>
      <h1>Sunoco, LP Fuel IQ - Fuel Site Analyzer</h1>
      <span class="build">UI v2025‑10‑03</span>
      <a href="developments.html" style="padding:8px 14px; background:#22d3ee; border-radius:8px; color:#00121e; font-weight:600; text-decoration:none;">Developments Search</a>
      <a href="PA_Signals_AADT_Radius_Map_Final_Generated.html" style="padding:8px 14px; background:#f87171; border-radius:8px; color:#00121e; font-weight:600; text-decoration:none;">PA AADT Map</a>
      <a href="Scraper.html" style="padding:8px 14px; background:#34d399; border-radius:8px; color:#00121e; font-weight:600; text-decoration:none;">Prospector</a>
    </header>

    <div id="stopBox" class="stop-alert">
      <div class="stop-inner">
        <div class="stop-sign">STOP</div>
        <div id="stopText" style="font-weight:800;">Major development identified.</div>
      </div>
    </div>

    <nav class="aadt-tabs" aria-label="State AADT Quick Links">
      <span class="muted">State AADT Quick Links:</span>
      <a class="aadt-tab" href="https://opendata.dc.gov/datasets/DCGIS::2023-traffic-volume/explore" target="_blank" rel="noopener noreferrer">DC</a>
      <a class="aadt-tab" href="https://gis-fdot.opendata.arcgis.com/datasets/annual-average-daily-traffic-tda/explore" rel="noopener noreferrer">FL</a>
      <a class="aadt-tab" href="https://gdottrafficdata.drakewell.com/publicmultinodemap.asp" target="_blank" rel="noopener noreferrer">GA</a>
      <a class="aadt-tab" href="https://mhd.public.ms2soft.com/tcds/tsearch.asp?loc=Mhd&mod" target="_blank" rel="noopener noreferrer">MA</a>
      <a class="aadt-tab" href="https://nysdottrafficdata.drakewell.com/publicmultinodemap.asp" target="_blank" rel="noopener noreferrer">NY</a>
      <a class="aadt-tab" href="https://scdottrafficdata.drakewell.com/publicmultinodemap.asp" target="_blank" rel="noopener noreferrer">SC</a>
      <a class="aadt-tab" href="https://www.arcgis.com/apps/webappviewer/index.html?id=35e4c06de0f84a9c9f3fe18e67cd2c92" target="_blank" rel="noopener noreferrer">VA</a>
      <a class="aadt-tab" href="https://ncdot.public.ms2soft.com/tdms.ui_core/trafficviewer" target="_blank" rel="noopener noreferrer">NC</a>
    </nav>

    <div class="instructions">
      <b>Instructions:</b> Enter Address, Click <i>Estimate</i>. Do not exit your browser or let your phone screen shut off until results are ready. Click <i>Advanced Options</i> to make changes.
    </div>

    <div class="card">
      <div class="row input-row">
        <div>
          <label>Site Search</label>
          <div class="ac-wrap">
            <input id="addr" placeholder="Enter business or address" autocomplete="off" />
            <div id="ac" class="ac-list" style="display:none;"></div>
          </div>
          <div class="muted subtle" style="margin-top:6px" id="apiStatus">API Status: checking…</div>
        </div>
        <div><label>Regular MPDs</label><input id="mpds" type="number" value="3" min="1"/></div>
        <div><label>Diesel MPDs</label><input id="diesel" type="number" value="0" min="0"/></div>
        <div><label>Traffic pull %</label><input id="trafficPullPct" type="number" min="0" step="0.1" placeholder="Default 2"/></div>
        <div><label>Gallons per fill</label><input id="gallonsPerFill" type="number" min="0" step="0.1" placeholder="Default 8"/></div>
        <div>
          <label>AADT Confirmation*Required</label>
          <input id="aadtOverride" type="number" min="1"/>
          <button id="go">Estimate</button>
          <button id="refreshAfterChange" type="button">Refresh After Change</button>
        </div>
      </div>
      <div class="toolbar notes-toolbar">
        <label for="siteNotes" class="muted" style="margin:0;">User Entered Site Notes</label>
        <textarea id="siteNotes" placeholder="Add any site-specific observations that should appear in the summary and PDF."></textarea>
        <div class="muted subtle">Notes are saved with the estimate and exported to PDF.</div>
      </div>
    </div>

    <div class="card" id="mathCard">
      <b>Math & Assumptions (always shown)</b>
      <div id="mathTable" class="small" style="margin-top:8px; line-height:1.6">—</div>
    </div>

    <div class="card">
      <details>
        <summary><b>Advanced options</b></summary>
        <div class="adv-line">
          <label class="chip"><input type="checkbox" id="ex_large_dev"> Large residential or commercial developments being built (+7.5%)</label>
          <label class="chip"><input type="checkbox" id="ex_hours18"> Operating hours 18h (−7.5%)</label>
          <label class="chip"><input type="checkbox" id="ex_highincome"> Higher-income trade area (+2.5%)</label>
          <label class="chip"><input type="checkbox" id="ex_lowrating"> Ratings below 4.0 / Poorly run site (−30%)</label>
          <label class="chip"><input type="checkbox" id="ex_competitive_pricing"> Competitive site gas pricing (+10%)</label>
          <label class="chip"><input type="checkbox" id="ex_rural"> Rural Location Bonus (No competition within 3 miles) (+30%)</label>
        </div>
        <div style="margin-top:8px;">
          <label><b>Gas pricing vs area</b></label>
          <div class="radio-row">
            <label class="chip"><input type="radio" name="pricepos" value="below"> Below competition (+10%)</label>
            <label class="chip"><input type="radio" name="pricepos" value="inline" checked> In line (0%)</label>
            <label class="chip"><input type="radio" name="pricepos" value="above"> Above competition (−10%)</label>
          </div>
        </div>
        <div class="adv-line">
          <span class="chip" id="addExtra" style="cursor:pointer;">+ Add adj. (%)</span>
          <span id="activeExtras" class="subtle"></span>
        </div>
        <div id="extraList" style="margin-top:8px;"></div>
      </details>
    </div>

    <div class="card" id="estimateCard">
      <div class="hero">
        <div>
          <div>Adjusted Base Estimate (BASE)</div>
          <div class="num-row">
            <div class="num" id="estNum">—</div>
            <span id="fallbackChip" class="stop-chip" style="display:none;">
              <span class="stop-icon">STOP</span>
              Fallback AADT Used — Verify and Override AADT
            </span>
          </div>
          <div class="sub" id="estRange">Full range: —</div>
        </div>
        <div class="right sub">
          <div>Year-2: <b id="y2">—</b></div>
          <div>Year-3: <b id="y3">—</b></div>
        </div>
      </div>
      <hr/>
      <div id="aadtBanner" class="muted">—</div>
      <div id="compLine" class="muted">—</div>
    </div>

    <div class="card">
      <b>Competitors (independent layer)</b>
      <div class="adv-line" style="margin-top:4px">
        <label class="chip"><input type="checkbox" id="cmp_show" checked> Show Competitors</label>
        <label class="chip"><input type="checkbox" id="cmp_heat"> Heatmap</label>
        <label class="chip"><input type="checkbox" id="cmp_cluster" checked> Cluster markers</label>
        <span class="subtle" id="cmpStatus">—</span>
      </div>
      <details style="margin-top:8px;">
        <summary><b>Legend</b></summary>
        <div id="brandLegend" class="small" style="display:grid; grid-template-columns:1fr 1fr; gap:6px 14px; margin-top:8px;"></div>
      </details>
    </div>

    <div class="card">
      <b>Brand Filters & Live Stats</b>
      <div id="brandFilters" class="adv-line" style="flex-wrap:wrap; margin-top:8px;">
        <span class="subtle">Load competitors to see brand filters.</span>
      </div>
      <div class="adv-line" style="margin-top:8px;">
        <button id="brandsClear" class="chip" type="button">Clear</button>
        <button id="brandsAll" class="chip" type="button">Select All</button>
      </div>
      <div class="small" style="margin-top:8px; line-height:1.6;">
        <div>Visible competitors in view: <b id="liveCount">0</b></div>
        <div>Unique brands: <b id="liveUnique">0</b></div>
        <div id="liveBreakdown" style="margin-top:6px;"></div>
      </div>
    </div>

    <div class="card">
      <div class="muted" id="mapTitle">Map: Site & competitors (1.5 mi) + AADT dots + ⭐ AADT used</div>
      <div id="map"><div id="overlay" class="muted"></div></div>
      <div id="svWrap">
        <div class="muted" style="margin-top:10px;">Street View</div>
<<<<<<< HEAD
        <iframe id="sv" loading="lazy" referrerpolicy="no-referrer-when-downgrade" allowfullscreen title="Google Street View preview"></iframe>
        <div class="muted subtle" style="margin-top:6px;">Street View will load after selecting a site.</div>
=======
        <div id="sv" aria-label="Street View panorama"></div>
        <div id="svStatus" class="muted small">Street View will load after selecting a site.</div>
>>>>>>> f7817b6f
      </div>
    </div>

    <div class="card">
      <div style="display:flex; align-items:center; justify-content:space-between;">
        <div class="muted">AADT Sources (within 1 mile)</div>
        <div id="aadtSourceLine" class="small">Source: state’s official AADT layer</div>
      </div>
      <div id="aadtMap" style="margin-top:8px;"></div>
      <div style="margin-top:10px; overflow:auto;">
        <table id="aadtTable">
          <thead><tr><th>Distance</th><th>AADT (Year)</th><th>Route</th><th>Location</th><th>Source</th></tr></thead>
          <tbody></tbody>
        </table>
      </div>
    </div>

    <div class="card"><div id="devs" class="muted">—</div></div>

    <div class="card"><b>Google Rating</b><div id="ratingLine" class="muted">—</div></div>
    <div class="card"><b>Summary (GPT)</b><div id="summary" class="muted">—</div></div>
  </div>

  <div class="footerbar">
    <button id="exportPDF">Export to PDF</button>
  </div>

  <script src="https://cdn.jsdelivr.net/npm/html2canvas@1.4.1/dist/html2canvas.min.js" crossorigin="anonymous"></script>
  <script>
/* -------------------- Shortcuts -------------------- */
const $ = (id) => document.getElementById(id);
const apiStatus = $("apiStatus"), aadtBanner = $("aadtBanner"), compLine = $("compLine"),
<<<<<<< HEAD
      overlay = $("overlay"), outNum = $("estNum"), outRange = $("estRange"),
=======
      overlay = $("overlay"), svNode = $("sv"), svStatusEl = $("svStatus"), outNum = $("estNum"), outRange = $("estRange"),
>>>>>>> f7817b6f
      outY2 = $("y2"), outY3 = $("y3"), devsBox = $("devs"),
      summaryBox = $("summary"), ratingLine = $("ratingLine"),
      addrInput = $("addr"), acBox = $("ac"), goBtn = $("go"),
      trafficPullInput = $("trafficPullPct"), gallonsPerFillInput = $("gallonsPerFill"),
      aadtOverrideInput = $("aadtOverride"), siteNotesInput = $("siteNotes"),
      addExtraBtn = $("addExtra"), extraList = $("extraList"), activeExtras = $("activeExtras"),
      ex_large_dev = $("ex_large_dev"), ex_hours18 = $("ex_hours18"), ex_highincome = $("ex_highincome"),
      ex_lowrating = $("ex_lowrating"), ex_competitive_pricing = $("ex_competitive_pricing"),
      ex_rural = $("ex_rural"), aadtSourceLine = $("aadtSourceLine"), mathTableEl = $("mathTable"),
      fallbackChip = $("fallbackChip"), mapTitle = $("mapTitle"),
      exportBtn = $("exportPDF"), refreshBtn = $("refreshAfterChange");

let svFrameCache = null;
function getStreetViewFrame(){
  if (svFrameCache && svFrameCache.isConnected) return svFrameCache;
  const el = document.getElementById("sv");
  if (!el) return null;
  svFrameCache = el;
  try { window.svFrame = el; } catch {}
  return el;
}

/* Competitor UI */
const cmpShow = $("cmp_show"), cmpHeat = $("cmp_heat"), cmpCluster = $("cmp_cluster"), cmpStatus = $("cmpStatus");
const brandLegend = $("brandLegend"), brandFilters = $("brandFilters"), brandsClear = $("brandsClear"), brandsAll = $("brandsAll");
const liveCount = $("liveCount"), liveUnique = $("liveUnique"), liveBreakdown = $("liveBreakdown");

/* State */
let map, layer, serverCompLayer, mapReady = false, selectedCoords = null, selectedPlaceId = null;
let aadtMap, aadtLayer, aadtReady = false;
let acItems = [], acActive = -1; // suggestions & keyboard index
let lastSelectedDisplay = "";     // for extracting road name
let acRequestToken = 0;           // latest autocomplete request id
let skipNextInputReset = false;   // prevent clearing coords when setting value programmatically
let selectedNormalized = null;    // normalized address fields for persistence/server
let lastStoredKey = null;         // dedupe persisted address writes
let baseSummaryText = "";
let streetViewPanorama = null;
let streetViewService = null;
let streetViewScriptPromise = null;
let streetViewReady = false;
let streetViewRequestId = 0;

function updateSummaryDisplay(){
  if (!summaryBox) return;
  const base = (baseSummaryText || "").trim();
  const notes = siteNotesInput ? siteNotesInput.value.trim() : "";
  let text = base;
  if (!text && notes) text = `User Entered Site Notes: ${notes}`;
  summaryBox.textContent = text || "—";
}
if (siteNotesInput) siteNotesInput.addEventListener("input", updateSummaryDisplay);
updateSummaryDisplay();

if (refreshBtn) {
  refreshBtn.addEventListener("click", () => {
    window.location.reload();
  });
}

/* Utils */
function fmt(n){ return (n??0).toLocaleString(undefined,{maximumFractionDigits:0}); }
function fmtFloat(n){
  if(!Number.isFinite(n)) return "";
  return Number(n).toFixed(2).replace(/\.00$/,"").replace(/(\.\d)0$/,"$1");
}
function getBaselineInputs(){
  const pctRaw = +(trafficPullInput?.value || "");
  const gallonsRaw = +(gallonsPerFillInput?.value || "");
  const hasCustomTraffic = Number.isFinite(pctRaw) && pctRaw > 0;
  const hasCustomGallons = Number.isFinite(gallonsRaw) && gallonsRaw > 0;
  const trafficPullPct = hasCustomTraffic ? pctRaw : 2;
  const gallonsPerFill = hasCustomGallons ? gallonsRaw : 8;
  return {
    trafficShare: trafficPullPct / 100,
    trafficPullPct,
    gallonsPerFill,
    hasCustomTraffic,
    hasCustomGallons,
    days: 30,
  };
}
function formatBaselineLine(aadtVal, baselineComponents, baselineValue){
  let pct = null, gallons = null, days = null;
  if (baselineComponents) {
    if (Number.isFinite(baselineComponents.trafficPullPct)) pct = baselineComponents.trafficPullPct;
    else if (Number.isFinite(baselineComponents.traffic_share_pct)) pct = baselineComponents.traffic_share_pct;
    else if (Number.isFinite(baselineComponents.trafficShare)) pct = baselineComponents.trafficShare * 100;
    if (Number.isFinite(baselineComponents.gallonsPerFill)) gallons = baselineComponents.gallonsPerFill;
    else if (Number.isFinite(baselineComponents.gallons_per_fill)) gallons = baselineComponents.gallons_per_fill;
    if (Number.isFinite(baselineComponents.days)) days = baselineComponents.days;
  }
  if (!Number.isFinite(days)) days = 30;
  const defaults = (!Number.isFinite(pct) || !Number.isFinite(gallons)) ? getBaselineInputs() : null;
  if (!Number.isFinite(pct) && defaults) pct = defaults.trafficPullPct;
  if (!Number.isFinite(gallons) && defaults) gallons = defaults.gallonsPerFill;
  const aadtText = Number.isFinite(aadtVal) ? fmt(aadtVal) : "—";
  const baselineText = Number.isFinite(baselineValue) ? fmt(baselineValue) : "—";
  const parts = [`AADT ${aadtText}`];
  if (Number.isFinite(pct)) parts.push(`${fmtFloat(pct)}% traffic pull`);
  if (Number.isFinite(gallons)) parts.push(`${fmtFloat(gallons)} gal/fill`);
  if (Number.isFinite(days)) parts.push(`${fmtFloat(days)} days`);
  return `<b>AADT math</b>: ${parts.join(" × ")} = <b>${baselineText}</b>`;
}
function esc(s){ return (s??"").toString().replace(/[&<>\"']/g,m=>({"&":"&amp;","<":"&lt;",">":"&gt;","\"":"&quot;","'":"&#39;"}[m])); }
function formatNominatimDisplay(row){
  if(!row) return "";
  const addr = row.address || {};
  const street = (()=>{
    const road = addr.road || addr.residential || addr.pedestrian || addr.path || addr.cycleway || addr.footway;
    const house = addr.house_number || addr.house_name || "";
    const parts = [];
    if (house) parts.push(String(house));
    if (road) parts.push(String(road));
    return parts.join(" ").trim();
  })();
  const locality = addr.city || addr.town || addr.village || addr.hamlet || addr.county || "";
  const regionParts = [locality, addr.state || addr.state_district || "", addr.postcode || ""].filter(Boolean);
  const tail = regionParts.join(", ");
  if (street && tail) return `${street}, ${tail}`;
  if (street) return street;
  if (tail) return tail;
  return row.display_name || "";
}
function buildOsmNormalized(row){
  if(!row) return null;
  const addr = row.address || {};
  const lat = Number(row.lat), lon = Number(row.lon);
  if(!Number.isFinite(lat) || !Number.isFinite(lon)) return null;
  const number = addr.house_number || addr.house_name || "";
  const road = addr.road || addr.residential || addr.pedestrian || addr.path || addr.cycleway || addr.footway || "";
  const line1Raw = [number, road].filter(Boolean).join(" ").trim();
  const city = addr.city || addr.town || addr.village || addr.hamlet || "";
  const county = addr.county || "";
  const state = addr.state || addr.state_district || "";
  const postcode = addr.postcode || "";
  const countryCode = addr.country_code ? String(addr.country_code).toUpperCase() : "";
  const country = countryCode || addr.country || "";
  const formatted = row.display_name || [line1Raw, city, state, postcode].filter(Boolean).join(", ");
  const line1 = line1Raw || (formatted.split(",")[0] || "").trim();
  return {
    formatted,
    line1,
    city,
    county,
    state,
    postcode,
    country,
    lat,
    lon,
    source: "OSM",
    place_id: row.place_id || null,
    raw: addr,
  };
}
function storageKeyForItem(it){
  if (!it) return null;
  if (it.storageKey) return it.storageKey;
  if (it.place_id) return `${it.type||""}:${it.place_id}`;
  const n = it.normalized;
  if (n && Number.isFinite(n.lat) && Number.isFinite(n.lon)) {
    return `${it.type||""}:${n.lat.toFixed(6)},${n.lon.toFixed(6)}`;
  }
  return null;
}
async function persistNormalizedSelection(item){
  if(!item || !item.normalized) return;
  const key = storageKeyForItem(item);
  if(key && key === lastStoredKey) return;
  try{
    const payload = {
      input: addrInput.value.trim(),
      normalized: item.normalized,
      source: item.type || item.normalized?.source || null,
      place_id: item.place_id || item.normalized?.place_id || null
    };
    await fetch("/api/addresses", { method:"POST", headers:{"Content-Type":"application/json"}, body: JSON.stringify(payload) });
    if(key) lastStoredKey = key;
  }catch(err){
    console.warn("Failed to store normalized address", err);
    if(key) lastStoredKey = null;
  }
}
function setOverlayWorking(msg="Working…"){ overlay.textContent = msg; overlay.style.display = "flex"; }
function clearOverlay(){ overlay.style.display = "none"; }
const delay = (ms) => new Promise((resolve) => setTimeout(resolve, ms));

/* -------------------- Map & SV -------------------- */
function initMap(){ if(mapReady) return;
  map = L.map("map",{zoomControl:true}); window.map = map;
  L.tileLayer("https://{s}.tile.openstreetmap.org/{z}/{x}/{y}.png",{ attribution:"&copy; OpenStreetMap", crossOrigin:true }).addTo(map);
  layer = L.layerGroup().addTo(map);
  serverCompLayer = L.layerGroup().addTo(map);
  mapReady = true;
  map.on("moveend", () => { if (cmpShow.checked) refreshCompetitors(); updateLiveStats(); });
}
function initAADTMap(){ if(aadtReady) return;
  aadtMap = L.map("aadtMap",{zoomControl:true}); window.aadtMap = aadtMap;
  L.tileLayer("https://{s}.tile.openstreetmap.org/{z}/{x}/{y}.png",{ attribution:"&copy; OpenStreetMap", crossOrigin:true }).addTo(aadtMap);
  aadtLayer = L.layerGroup().addTo(aadtMap); aadtReady = true;
}
function updateStreetView(lat, lon){
<<<<<<< HEAD
  if (!Number.isFinite(lat) || !Number.isFinite(lon)) return;
  const frame = getStreetViewFrame();
  if (!frame) return;
  const nextSrc = `/google/streetview_embed?lat=${encodeURIComponent(lat)}&lon=${encodeURIComponent(lon)}`;
  if (frame.dataset?.svSrc === nextSrc) return;
  frame.src = nextSrc;
  try { frame.dataset.svSrc = nextSrc; } catch {}
=======
  if (!svFrame || !Number.isFinite(lat) || !Number.isFinite(lon)) return;
  svFrame.src = `https://maps.google.com/maps?q=&layer=c&cbll=${lat},${lon}&cbp=12,0,,0,0&output=svembed`;
>>>>>>> f7817b6f
}
function renderAADTMarkers(list, used) {
  if (!Array.isArray(list)) return;
  for (const rec of list) {
    if (!Number.isFinite(rec.lat) || !Number.isFinite(rec.lon) || !Number.isFinite(rec.aadt)) continue;
    const val = rec.aadt;
    let color = (val>=30000)?"#be123c":(val>=20000)?"#f97316":(val>=10000)?"#eab308":"#84cc16";
    L.circleMarker([rec.lat, rec.lon], { radius: 5, weight: 1, color, fillColor: color, fillOpacity: 0.8 })
      .addTo(layer).bindPopup("AADT: " + fmt(val) + (rec.year?` (${rec.year})`:""));
  }
  if (used && Number.isFinite(used.lat) && Number.isFinite(used.lon)) {
    L.marker([used.lat, used.lon], { title:"AADT used", icon: L.divIcon({ className:"aadt-used", html:'<div style="font-size:18px;">⭐</div>', iconSize:[24,24], iconAnchor:[12,12] }) })
      .addTo(layer).bindPopup(`<b>USED AADT</b><br>${fmt(used.aadt)}${used.year?` (${used.year})`:''}<br>${esc(used.route||'')}`);
  }
}
function initOrUpdateMainMap(m){
  if(!mapReady) initMap();
  layer.clearLayers(); serverCompLayer.clearLayers();
  if(!m || !m.site) return;
  const site = [m.site.lat, m.site.lon];
  L.marker(site,{title:"Site"}).addTo(layer).bindPopup("<b>Site</b>");
  const pts = [site];
  if (m.aadt) renderAADTMarkers(m.aadt, m.aadt_used);
  const comps = m.all_competitors || m.competitors || [];
  for(const c of comps){
    if(!Number.isFinite(c.lat)||!Number.isFinite(c.lon)) continue;
    pts.push([c.lat,c.lon]);
    const dot = L.circleMarker([c.lat,c.lon],{ radius:7, weight:1.5, color:c.heavy?"#ff7f50":"#4ade80", fillColor:c.heavy?"#ff7f50":"#4ade80", fillOpacity:.95 })
      .addTo(serverCompLayer).bindPopup(`${esc(c.name||"Fuel")} - ${c.miles} mi`);
    if (dot.bringToFront) dot.bringToFront();
  }
  if (cmpShow.checked) { if (map.hasLayer(serverCompLayer)) map.removeLayer(serverCompLayer); }
  else { if (!map.hasLayer(serverCompLayer)) serverCompLayer.addTo(map); }
  map.fitBounds(L.latLngBounds(pts).pad(0.25));
  updateStreetView(site[0], site[1]);
}
function initOrUpdateAADTMap(site, items, used){
  if(!aadtReady) initAADTMap();
  aadtLayer.clearLayers();
  if(!site) return;
  const siteLL = [site.lat, site.lon];
  const bounds = [siteLL];
  L.marker(siteLL,{title:"Site"}).addTo(aadtLayer).bindPopup("<b>Site</b>");
  for (const s of (items||[])) {
    const color = s.aadt >= 30000 ? "#be123c" : s.aadt >= 20000 ? "#f97316" : s.aadt >= 10000 ? "#eab308" : "#84cc16";
    L.circleMarker([s.lat, s.lon], { radius: 5, weight:1, color, fillColor: color, fillOpacity:.85 })
      .addTo(aadtLayer)
      .bindPopup(`<b>${fmt(s.aadt)}${s.year?` (${s.year})`:''}</b><br>${esc(s.route||'')}${s.location?`<br>${esc(s.location)}`:''}<br><span class="small">~${s.miles} mi</span>`);
    bounds.push([s.lat, s.lon]);
  }
  if (used && Number.isFinite(used.lat) && Number.isFinite(used.lon)) {
    L.marker([used.lat, used.lon], { title:"AADT used", icon: L.divIcon({ className:"aadt-used-2", html:'<div style="font-size:18px;">⭐</div>', iconSize:[24,24], iconAnchor:[12,12] }) })
      .addTo(aadtLayer).bindPopup(`<b>USED AADT</b><br>${fmt(used.aadt)}${used.year?` (${used.year})`:''}<br>${esc(used.route||'')}`);
    bounds.push([used.lat, used.lon]);
  }
  aadtMap.fitBounds(L.latLngBounds(bounds).pad(0.25));
}
function renderAADTTable(items){
  const tb = document.querySelector("#aadtTable tbody");
  tb.innerHTML = (items||[]).map(s => {
    const src = s.source_url ? `<a href="${s.source_url}" target="_blank">Source</a>` : "";
    return `<tr><td>~${s.miles} mi</td><td>${fmt(s.aadt)}${s.year?` <span class="small">(${s.year})</span>`:''}</td><td>${esc(s.route||'')}</td><td>${esc(s.location||'')}</td><td>${src}</td></tr>`;
  }).join("");
}

/* -------------------- Advanced pills -------------------- */
function pills(){
  const p=[];
  if($("ex_large_dev").checked) p.push("+7.5% Large development nearby");
  if($("ex_hours18").checked)  p.push("−7.5% 18h ops");
  if($("ex_highincome").checked) p.push("+2.5% Higher-income");
  if($("ex_lowrating").checked)  p.push("−30% Rating < 4.0");
  if($("ex_competitive_pricing").checked)  p.push("+10% Competitive site gas pricing");
  if($("ex_rural").checked) p.push("+30% Rural bonus (0 comps within 3 mi)");
  $("activeExtras").innerHTML = p.map(x=>`<span class="badge">${esc(x)}</span>`).join(" ");
}
["ex_large_dev","ex_hours18","ex_highincome","ex_lowrating","ex_competitive_pricing","ex_rural"].forEach(id=>$(id).addEventListener("change",pills));

function addExtraRow(pct="",note=""){
  const row=document.createElement("div");
  row.style.marginTop="6px";
  row.innerHTML=`<span class="chip"><input class="extraPct" type="number" step="0.1" style="width:90px" placeholder="% e.g. 5 or -3" value="${pct}">
  <input class="extraNote" style="width:320px" placeholder="Comment" value="${esc(note)}"> <button class="rm" type="button">×</button></span>`;
  row.querySelector(".rm").addEventListener("click",()=>row.remove());
  $("extraList").appendChild(row);
}
$("addExtra").addEventListener("click",()=>addExtraRow());

function collectExtras(){
  const out=[];
  if($("ex_large_dev").checked) out.push({pct:7.5, note:"Large residential/commercial developments"});
  if($("ex_hours18").checked)  out.push({pct:-7.5, note:"18h ops"});
  if($("ex_highincome").checked) out.push({pct:2.5, note:"Higher income"});
  if($("ex_lowrating").checked)  out.push({pct:-30, note:"Rating < 4.0"});
  if($("ex_competitive_pricing").checked)  out.push({pct:10, note:"Competitive site gas pricing"});
  for(const chip of $("extraList").querySelectorAll(".chip")){
    const pct = +chip.querySelector(".extraPct").value;
    const note = chip.querySelector(".extraNote").value.trim();
    if(Number.isFinite(pct)) out.push({pct, note});
  }
  return out;
}
function getExtrasMultiplierPreview(){
  const extras = collectExtras();
  let mult = extras.reduce((m,e) => m * (1 + (Number(e.pct) || 0) / 100), 1);
  if (ex_rural?.checked) mult *= 1.30;
  return mult;
}
function getFlags(){ return { rural: $("ex_rural").checked === true }; }
function getPricePosition(){ const r=document.querySelector('input[name="pricepos"]:checked'); return r ? r.value : "inline"; }

/* -------------------- API helpers -------------------- */
function parseRoadFromDisplay(display){
  // Use first comma section, then strip leading house number/Apt/Suite
  let first = String(display||"").split(",")[0] || "";
  first = first.replace(/\b(Suite|Ste|Apt|Unit)\b.*$/i, "");
  first = first.replace(/^\s*\d+[A-Za-z-]?\s*,?\s*/, "");
  return first.trim();
}
async function safeJSON(url,opts){ const r=await fetch(url,opts); const t=await r.text(); try{ return JSON.parse(t);}catch{ throw new Error("Bad JSON"); } }
async function callEstimate(){
  const baselineInputs = getBaselineInputs();
  const body = {
    address: addrInput.value.trim(),
    mpds: +$("mpds").value || 0,
    diesel: +$("diesel").value || 0,
    advanced: { extra: collectExtras(), flags: getFlags(), price_position: getPricePosition() },
    enteredRoad: parseRoadFromDisplay(lastSelectedDisplay || addrInput.value.trim())
  };
  if (baselineInputs.hasCustomTraffic) body.trafficPullPct = baselineInputs.trafficPullPct;
  if (baselineInputs.hasCustomGallons) body.gallonsPerFill = baselineInputs.gallonsPerFill;
  if(selectedCoords){ body.siteLat = selectedCoords.lat; body.siteLon = selectedCoords.lon; }
  if(selectedNormalized){ body.normalizedAddress = selectedNormalized; }
  const notes = siteNotesInput ? siteNotesInput.value.trim() : "";
  if (notes) body.siteNotes = notes;
  const ov = +(aadtOverrideInput.value || ""); if(Number.isFinite(ov) && ov > 0) body.aadtOverride = ov;
  return await safeJSON("/estimate", { method:"POST", headers:{ "Content-Type":"application/json" }, body: JSON.stringify(body)});
}
/* -------------------- Math rendering -------------------- */
function canEstimate(){
  const val = +(aadtOverrideInput.value || "");
  return Number.isFinite(val) && val > 0;
}
function updateGoButtonState(){
  const enabled = canEstimate();
  goBtn.disabled = !enabled;
  return enabled;
}
aadtOverrideInput.addEventListener("input", () => updateGoButtonState());
updateGoButtonState();
function renderMathFromServer(d){
  const B = d && d.calc_breakdown;
  if(!B){ renderMathFallback(buildCalcFallback(d)); return; }

  const baseline    = B.baseline || 0;
  const compAfter   = B.compRule?.afterComp ?? baseline;
  const baseMult    = B.compRule?.baseMult ?? 1;
  const heavyPen    = B.compRule?.heavyPenalty ?? 0;
  const compMult    = B.compRule?.compMult ?? 1;
  const compCount   = d?.competition?.count ?? B.compRule?.compCount ?? (d?.map?.competitors?.length ?? 0);
  const heavyCount  = d?.competition?.heavy_count ?? B.compRule?.heavyCount ?? (d?.map?.competitors?.filter?.(c=>c.heavy)?.length ?? 0);
  const capEquip    = B.caps?.capEquip ?? compAfter;
  const capSoft     = B.caps?.capSoftTotal ?? compAfter;
  const capHard     = B.caps?.capHardTotal ?? compAfter;
  const minCap      = Math.min(compAfter, capEquip, capHard);
  const softHit     = compAfter > capSoft;
  const afterCap    = Math.round(softHit ? minCap * 0.9 : minCap);
  const priceMult   = B.priceMult ?? 1;
  const afterPrice  = Math.round(afterCap * priceMult);
  const extrasMult  = B.extrasMult ?? 1;
  const preClamp    = B.preClamp ?? Math.round(afterPrice * extrasMult);
  const finalBase   = B.finalClampedToBaseline ?? Math.min(preClamp, baseline);
  const base        = d?.estimate?.base ?? d?.base ?? finalBase;
  const low         = d?.estimate?.low ?? d?.low ?? (Number.isFinite(base) ? Math.round(base * 0.86) : null);
  const high        = d?.estimate?.high ?? d?.high ?? (Number.isFinite(base) ? Math.round(base * 1.06) : null);
  const rangeTxt    = d?.estimate?.range || (Number.isFinite(low) && Number.isFinite(high) ? `${fmt(low)}–${fmt(high)}` : "—");
  const y2          = d?.estimate?.year2 ?? d?.year2 ?? (Number.isFinite(base) ? Math.round(base * 1.027) : null);
  const y3          = d?.estimate?.year3 ?? d?.year3 ?? (Number.isFinite(base) ? Math.round(base * 1.027 * 1.0125) : null);
  const aadtUsed    = d?.inputs?.aadt_used ?? null;
  const y2Txt       = Number.isFinite(y2) ? fmt(y2) : "—";
  const y3Txt       = Number.isFinite(y3) ? fmt(y3) : "—";
  const baseTxt     = Number.isFinite(base) ? fmt(base) : "—";

  const rows = [
    formatBaselineLine(aadtUsed, B.baselineComponents, baseline),
    `<b>Competitors in area</b> (1.5 mi): <b>${compCount}</b> total • Big box <b>${heavyCount}</b>`,
    `Competition rule: base ${baseMult.toFixed ? baseMult.toFixed(2) : baseMult} − Big box ${heavyPen.toFixed ? heavyPen.toFixed(2) : heavyPen} = × ${compMult.toFixed ? compMult.toFixed(2) : compMult} → <b>${fmt(compAfter)}</b>`,
    `Capacity caps (equipment/soft/hard): ${fmt(capEquip)} / ${fmt(capSoft)} / ${fmt(capHard)}${softHit ? " • soft penalty −10%" : ""} → <b>${fmt(afterCap)}</b>`,
    `Pricing factor: × ${priceMult} → <b>${fmt(afterPrice)}</b>`,
    `Extras: × ${extrasMult} → <b>${fmt(preClamp)}</b>`,
    `Baseline clamp: min(pre‑clamp, baseline) → <b>${fmt(finalBase)}</b>`,
    `<b>Final (BASE)</b>: <b>${baseTxt}</b> | Range: ${rangeTxt} | Y2: ${y2Txt} | Y3: ${y3Txt}`
  ];
  $("mathTable").innerHTML = rows.map(r=>`<div>${r}</div>`).join('');
}
function buildCalcFallback(d){
  try{
    const aadt = (d?.map?.aadt_used?.aadt) || (+(aadtOverrideInput.value || 0)) || null;
    const mpd = +($("mpds").value || 0);
    const diesel = +($("diesel").value || 0);
    if(!aadt) return null;
    const baselineInputs = getBaselineInputs();
    const ceiling = aadt * baselineInputs.trafficShare * baselineInputs.gallonsPerFill * baselineInputs.days;
    const mpd_cap = (mpd + diesel) * 25 * 12 * 30; // UI rough
    const after_cap = Math.min(ceiling, mpd_cap);
    const priceMult = getPricePosition()==='below'?1.10:(getPricePosition()==='above'?0.90:1.00);
    const extrasMult = getExtrasMultiplierPreview();
    const priceApplied = Math.round(after_cap * priceMult);
    const extrasApplied = Math.round(priceApplied * extrasMult);
    const base = Math.min(extrasApplied, Math.round(ceiling));
    return {
      aadt,
      ceiling,
      regular_mpd: mpd,
      diesel_mpd: diesel,
      mpd_cap,
      after_cap,
      priceMult,
      extrasMult,
      priceApplied,
      after_extras: extrasApplied,
      base,
      low: Math.round(base*0.86),
      high: Math.round(base*1.06),
      year2: Math.round(base*1.027),
      year3: Math.round(base*1.027*1.0125),
      baselineComponents: baselineInputs,
    };
  }catch{return null;}
}
function renderMathFallback(calc){
  if(!calc){ $("mathTable").innerHTML = '<em>— (no calc available)</em>'; return; }
  const rows = [
    formatBaselineLine(calc.aadt, calc.baselineComponents, calc.ceiling),
    `Capacity cap (MPDs ${calc.regular_mpd}+${calc.diesel_mpd} diesel): <b>${fmt(calc.mpd_cap)}</b>`,
    `After cap: <b>${fmt(calc.after_cap)}</b>`,
  ];
  if (Number.isFinite(calc.priceMult)) {
    rows.push(`Pricing factor: × ${fmtFloat(calc.priceMult)} → <b>${fmt(calc.priceApplied)}</b>`);
  }
  if (Number.isFinite(calc.extrasMult) && Math.abs(calc.extrasMult - 1) > 0.0001) {
    rows.push(`Extras: × ${fmtFloat(calc.extrasMult)} → <b>${fmt(calc.after_extras)}</b>`);
  }
  const baseTxt = Number.isFinite(calc.base) ? fmt(calc.base) : "—";
  const y2Txt = Number.isFinite(calc.year2) ? fmt(calc.year2) : "—";
  const y3Txt = Number.isFinite(calc.year3) ? fmt(calc.year3) : "—";
  rows.push(`Clamp to baseline: min(${fmt(calc.after_extras ?? calc.priceApplied)}, ${fmt(calc.ceiling)}) → <b>${baseTxt}</b>`);
  rows.push(`<b>Final (BASE)</b>: <b>${baseTxt}</b> | Range: ${fmt(calc.low)}–${fmt(calc.high)} | Y2: ${y2Txt} | Y3: ${y3Txt}`);
  $("mathTable").innerHTML = rows.map(r=>`<div>${r}</div>`).join('');
}

/* -------------------- Fallback detection -------------------- */
function isFallbackAADT(d){ const m = d?.inputs?.aadt_components?.method || d?.map?.aadt_used?.method || ""; return m === "fallback_no_dot_found" || m === "fallback_low_aadt"; }

/* -------------------- Rendering (Estimate) -------------------- */
function renderAll(d){
  const base = d.estimate?.base ?? d.base ?? d.estimate?.low ?? d.low ?? null;
  const low = d.estimate?.low ?? d.low ?? (Number.isFinite(base) ? Math.round(base * 0.86) : null);
  const high = d.estimate?.high ?? d.high ?? (Number.isFinite(base) ? Math.round(base * 1.06) : null);
  if (Number.isFinite(base)) $("estNum").textContent = fmt(base);
  else $("estNum").textContent = "—";
  const rangeTxt = d.estimate?.range || (Number.isFinite(low) && Number.isFinite(high) ? `${fmt(low)}–${fmt(high)}` : "—");
  $("estRange").textContent = "Full range: " + rangeTxt;
  const y2Val = d.estimate?.year2 ?? d.year2 ?? (Number.isFinite(base) ? Math.round(base * 1.027) : null);
  const y3Val = d.estimate?.year3 ?? d.year3 ?? (Number.isFinite(base) ? Math.round(base * 1.027 * 1.0125) : null);
  $("y2").textContent = Number.isFinite(y2Val) ? fmt(y2Val) : "—";
  $("y3").textContent = Number.isFinite(y3Val) ? fmt(y3Val) : "—";

  const fallback = isFallbackAADT(d);
  const usedRec  = d?.map?.aadt_used || {};
  const usedVal  = usedRec?.aadt ?? d?.inputs?.aadt_used ?? null;
  if (fallback && usedVal) { $("aadtBanner").textContent = `AADT: ${fmt(usedVal)} vehicles/day (fallback)`; $("fallbackChip").style.display = "inline-flex"; }
  else { $("aadtBanner").textContent = d.aadtText || (usedVal ? `AADT: ${fmt(usedVal)} vehicles/day` : "—"); $("fallbackChip").style.display = "none"; }

  if (d.calc_breakdown) renderMathFromServer(d);
  else renderMathFallback(buildCalcFallback(d));

  $("compLine").textContent = d.competitionText || "—";

  const hasDevs = Array.isArray(d.csv) && d.csv.length > 0;
  if (hasDevs) {
    const lines = d.csv.slice(0,6).map((x) => {
      const parts = [];
      if (x.name) parts.push(esc(x.name));
      if (x.status) parts.push(esc(x.status));
      if (x.details) parts.push(esc(x.details));
      if (x.date) parts.push(esc(x.date));
      return parts.join("; ");
    }).join(" // ");
    $("stopText").innerHTML = `Development flagged: <b>${lines}</b>`;
    $("stopBox").style.display = "block";
    $("devs").innerHTML = "<ul>"+d.csv.map((x) => {
      const parts = [];
      if (x.name) parts.push(esc(x.name));
      if (x.status) parts.push(esc(x.status));
      if (x.details) parts.push(esc(x.details));
      if (x.date) parts.push(esc(x.date));
      return `<li>${parts.join("; ")}</li>`;
    }).join("")+"</ul>";
  } else { $("stopBox").style.display = "none"; $("devs").innerHTML = "<em>No developments flagged</em>"; }

  baseSummaryText = (d.summary_base ?? d.summary ?? "").replace(/\s{2,}/g," ").trim();
  if (siteNotesInput) {
    const returnedNotes = typeof d.siteNotes === "string" ? d.siteNotes : "";
    siteNotesInput.value = returnedNotes;
  }
  updateSummaryDisplay();

  initOrUpdateMainMap(d.map);
  if (d?.map?.competitor_radius_mi) $("mapTitle").textContent = `Map: Site & competitors (${d.map.competitor_radius_mi} mi) + AADT dots + ⭐ AADT used`;

  if (d?.map?.site) {
    fetch(`/aadt/nearby?lat=${encodeURIComponent(d.map.site.lat)}&lon=${encodeURIComponent(d.map.site.lon)}&radiusMi=1`)
      .then(r => r.json()).then(j => {
        if (j.ok) { initOrUpdateAADTMap(d.map.site, j.items, d.map.aadt_used || null); renderAADTTable(j.items);
          const st = j.state || "NC";
          const srcMap = { NC: "NCDOT AADT Stations (official)", VA: "VDOT Traffic Volume ADT (official)", DC: "DDOT 2023 Traffic Volume (official)", FL: "FDOT AADT (TDA/RCI) (official)" };
          $("aadtSourceLine").textContent = "Source: " + (srcMap[st] || "official state AADT");
        }
      }).catch(()=>{});
  }
  showRating(addrInput.value.trim());
}

/* -------------------- Rating helpers -------------------- */
async function resolvePlaceIdIfNeeded(address){
  if (selectedPlaceId) return selectedPlaceId;
  try {
    const bias = mapReady && map ? (()=>{ const c = map.getCenter(); return `&lat=${encodeURIComponent(c.lat)}&lon=${encodeURIComponent(c.lng)}&radius=50000`; })() : "";
    const r = await fetch("/google/findplace?input=" + encodeURIComponent(address) + bias);
    const j = await r.json();
    if (j.ok && j.place_id) { selectedPlaceId = j.place_id; return j.place_id; }
  } catch {}
  return null;
}
async function showRating(address){
  let rating = null, total = null;
  const pid = await resolvePlaceIdIfNeeded(address);
  if (pid) {
    try { const r = await fetch("/google/rating?place_id=" + encodeURIComponent(pid)); const j = await r.json(); if (j.ok) { rating = j.rating ?? null; total = j.total ?? null; } } catch {}
  }
  if ((rating == null || rating === undefined) && selectedCoords) {
    try { const r2 = await fetch("/google/rating_by_location?lat=" + encodeURIComponent(selectedCoords.lat) + "&lon=" + encodeURIComponent(selectedCoords.lon));
      const j2 = await r2.json(); if (j2.ok) { rating = j2.rating ?? null; total = j2.total ?? null; } } catch {}
  }
  $("ratingLine").innerHTML = (rating != null && rating !== undefined) ? `\u2B50 ${rating} (${total||0} reviews)` : "—";
}

/* -------------------- Autocomplete (always on) -------------------- */
function hideAc(){ acBox.style.display = "none"; acActive = -1; }
function rankAutocompleteItems(q, items){
  const Q = q.trim().toLowerCase();
  return [...items].sort((a,b)=>{
    const A = (a.display||"").toLowerCase(), B = (b.display||"").toLowerCase();
    const aw = Number.isFinite(a.score)?a.score:(a.type==="Google"?1.2:0.8);
    const bw = Number.isFinite(b.score)?b.score:(b.type==="Google"?1.2:0.8);
    const aStarts = A.startsWith(Q)?3: (A.includes(Q)?1:0);
    const bStarts = B.startsWith(Q)?3: (B.includes(Q)?1:0);
    const aIdx = A.indexOf(Q); const bIdx = B.indexOf(Q);
    const aPen = aIdx>=0 ? aIdx/40 : 1.5;
    const bPen = bIdx>=0 ? bIdx/40 : 1.5;
    const as = aw + aStarts - aPen;
    const bs = bw + bStarts - bPen;
    return bs - as;
  });
}
function renderAc(list){
  if(!list.length){ hideAc(); return; }
  acBox.innerHTML = list.map((it,i) =>
    `<div class="ac-item${i===acActive?" active":""}" data-i="${i}">${esc(it.display)} <span class="badge">${it.type}</span></div>`
  ).join("");
  [...acBox.children].forEach(el => el.onclick = () => chooseAc(+el.dataset.i));
  acBox.style.display = "block";
}
async function googleSearch(q){
  try {
    const bias = mapReady && map ? (()=>{ const c = map.getCenter(); return `&lat=${encodeURIComponent(c.lat)}&lon=${encodeURIComponent(c.lng)}&radius=50000`; })() : "";
    const r = await fetch("/google/autocomplete?input=" + encodeURIComponent(q) + bias);
    const j = await r.json();
    if(!j.ok) return [];
    return (j.items||[]).map(it => ({...it, type:"Google", score:Number.isFinite(it.score)?it.score:1.3}));
  } catch { return []; }
}
async function nominatimSearch(q){
  try {
    const r = await fetch("/osm/autocomplete?q=" + encodeURIComponent(q));
    const j = await r.json();
    if(!j.ok) return [];
    return (j.items||[]).map(it => ({...it, type: it.type || "OSM", score: Number.isFinite(it.score)?it.score:0.7}));
  } catch { return []; }
}
async function fetchGoogleDetails(placeId){
  if(!placeId) return null;
  try {
    const r = await fetch("/google/place_details?place_id=" + encodeURIComponent(placeId));
    const j = await r.json();
    if(j.ok && j.item) return j.item;
  } catch {}
  return null;
}
async function chooseAc(i){
  try {
    const base = acItems[i];
    if (!base) return;
    acRequestToken++; // cancel any in-flight autocomplete responses
    lastSelectedDisplay = base.display || "";

    skipNextInputReset = true;
    addrInput.value = base.display || "";
    hideAc();
    setTimeout(() => { skipNextInputReset = false; }, 0);

    let it = base;
    if (it.type === "Google" && it.place_id && (!Number.isFinite(it.lat) || !Number.isFinite(it.lon))) {
      const detail = await fetchGoogleDetails(it.place_id);
      if (detail) {
        it = { ...it, ...detail };
        acItems[i] = it;
      }
    }

    selectedPlaceId = it.place_id || null;
    selectedNormalized = it.normalized || null;
    const coords = (Number.isFinite(it.lat) && Number.isFinite(it.lon)) ? { lat: it.lat, lon: it.lon } : null;
    selectedCoords = coords || null;

    if (coords && mapReady) {
      map.setView([coords.lat, coords.lon], 15);
      if (cmpShow.checked) refreshCompetitors();
    }

    persistNormalizedSelection(it);
    showRating(addrInput.value.trim());
  } catch (err) {
    console.warn("Failed to apply autocomplete selection", err);
  }
}
addrInput.addEventListener("input", () => {
  const q = addrInput.value.trim();
  if (!skipNextInputReset) { selectedCoords = null; selectedPlaceId = null; selectedNormalized = null; lastStoredKey = null; }
  skipNextInputReset = false;
  lastSelectedDisplay = q; // keep current typed text (used to extract road if user doesn't click a suggestion)
  const requestId = ++acRequestToken;
  if (q.length < 2) { hideAc(); return; }
  Promise.all([googleSearch(q), nominatimSearch(q)]).then(([g,n])=>{
    if (requestId !== acRequestToken) return; // stale response
    if (addrInput.value.trim() !== q) return; // input changed after request started
    const ranked = rankAutocompleteItems(q, [...g, ...n]);
    acItems = ranked.slice(0, 8);
    acActive = acItems.length ? 0 : -1; // highlight best match when available
    renderAc(acItems);
  });
});
addrInput.addEventListener("keydown", (e) => {
  if (acBox.style.display !== "none" && acItems.length) {
    if (e.key === "ArrowDown") { e.preventDefault(); acActive = Math.min(acActive+1, acItems.length-1); renderAc(acItems); }
    if (e.key === "ArrowUp")   { e.preventDefault(); acActive = Math.max(acActive-1, 0); renderAc(acItems); }
    if (e.key === "Enter")     { e.preventDefault(); chooseAc(Math.max(0, acActive)); }
  } else if (e.key === "Enter") {
    e.preventDefault();
    if (goBtn.disabled) { alert("Please enter an AADT override before estimating."); return; }
    onEstimateClick();
  }
});
document.addEventListener("keydown", (e) => { if (e.key === "Escape") hideAc(); });
document.addEventListener("pointerdown", (e) => { if (e.target !== addrInput && !acBox.contains(e.target)) hideAc(); });

/* -------------------- Competitors live layer -------------------- */
const COMP_API = "/api/competitors";
const CMP_MIN_MI = 0.5, CMP_MAX_MI = 2.0;
let cmpMarkers = [], cmpClusterGroup = null, cmpHeatLayer = null, cmpCache = new Map();
let cmpBrandSet = new Set(), cmpActiveBrands = new Set(); const BRAND_COLORS = {};
function colorForBrand(b){ if(!b) return "#9aa4b2"; if(!BRAND_COLORS[b]){ let h=0; for(let i=0;i<b.length;i++) h=(h*31 + b.charCodeAt(i))%360; BRAND_COLORS[b] = `hsl(${h},70%,58%)`; } return BRAND_COLORS[b]; }
function mapRadiusMi(){ if (!mapReady || !map) return 1.0; const b = map.getBounds(), c = b.getCenter(); const meters = map.distance(c, b.getNorthEast()); return Math.max(CMP_MIN_MI, Math.min(CMP_MAX_MI, meters / 1609.344)); }
function keyFor(c, r){ const q = (x,n)=>Math.round(x*Math.pow(10,n))/Math.pow(10,n); return `${q(c.lat,4)},${q(c.lon,4)}:${q(r,1)}`; }
function clearLiveMarkers(){ if (cmpClusterGroup){ cmpClusterGroup.clearLayers(); } cmpMarkers.forEach(m => map.removeLayer(m)); cmpMarkers = []; cmpBrandSet.clear(); }
function isBrandAllowed(b){ return cmpActiveBrands.size === 0 || cmpActiveBrands.has(b||"Unknown"); }
function updateLegendAndFilters(){
  const brands = [...cmpBrandSet].sort((a,b)=>a.localeCompare(b));
  brandLegend.innerHTML = brands.map(b => `<span><span class="cmp-dot" style="background:${colorForBrand(b)}"></span> ${esc(b)}</span>`).join("");
  if (brands.length === 0) { brandFilters.innerHTML = '<span class="subtle">No brands yet.</span>'; return; }
  brandFilters.innerHTML = brands.map(b=>{
    const checked = (cmpActiveBrands.size===0 || cmpActiveBrands.has(b)) ? "checked" : "";
    return `<label class="chip"><input type="checkbox" class="bf" data-brand="${esc(b)}" ${checked}> ${esc(b)}</label>`;
  }).join("");
}
function updateLiveStats(){
  const b = map.getBounds(); let total=0; const counts=new Map();
  for (const m of cmpMarkers){
    const allowed = isBrandAllowed(m.__brand);
    if (!allowed) continue;
    const latlng = m.getLatLng();
    if (!b || b.contains(latlng)) { total++; counts.set(m.__brand, (counts.get(m.__brand)||0)+1); }
  }
  $("liveCount").textContent = fmt(total);
  $("liveUnique").textContent = fmt(counts.size);
  const rows = [...counts.entries()].sort((a,b)=>b[1]-a[1]).slice(0,16).map(([br,n])=>`<div><span class="cmp-dot" style="background:${colorForBrand(br)}"></span> ${esc(br)} — <b>${fmt(n)}</b></div>`);
  $("liveBreakdown").innerHTML = rows.join("") || '<span class="subtle">No competitors visible.</span>';
}
function markerHTML(brand){ return `<span class="cmp-dot" style="background:${colorForBrand(brand)}"></span>`; }
function makeMarker(lat, lon, brand, name, addr){ const icon = L.divIcon({ className:"", html: markerHTML(brand), iconSize:[10,10], iconAnchor:[5,5] }); const m = L.marker([lat,lon], { icon, title: `${brand||"Brand"} — ${name||""}`, keyboard:false }); m.__brand = brand || "Unknown"; m.bindPopup(`<b>${esc(brand||"Brand")}</b> — ${esc(name||"")}<div class="small" style="opacity:.8">${esc(addr||"")}</div>`); return m; }
async function fetchCompetitorsForView(){
  if (!mapReady) return null;
  const b = map.getBounds(), c = b.getCenter(); const rMi = mapRadiusMi(); const key = keyFor({lat:c.lat, lon:c.lon}, rMi);
  const cached = cmpCache.get(key); const headers = {}; if (cached?.etag) headers["If-None-Match"] = cached.etag;
  $("cmpStatus").textContent = `Loading… (~${rMi.toFixed(1)} mi)`;
  try {
    const res = await fetch(`${COMP_API}?lat=${encodeURIComponent(c.lat)}&lon=${encodeURIComponent(c.lng)}&radiusMi=${encodeURIComponent(rMi.toFixed(2))}`, { headers });
    if (res.status === 304 && cached?.geo) { $("cmpStatus").textContent = `Ready (cached)`; return cached.geo; }
    if (!res.ok) throw new Error(`HTTP ${res.status}`);
    const etag = res.headers.get("ETag") || null; const geo = await res.json(); cmpCache.set(key, { etag, geo });
    $("cmpStatus").textContent = `Ready`; return geo;
  } catch (e) { $("cmpStatus").textContent = `Load failed`; return null; }
}
function applyBrandFilterAndRedraw(){
  if (cmpCluster.checked && window.L && L.MarkerClusterGroup) { if (!cmpClusterGroup) cmpClusterGroup = L.markerClusterGroup(); cmpClusterGroup.clearLayers(); }
  else { if (cmpClusterGroup) { map.removeLayer(cmpClusterGroup); cmpClusterGroup = null; } }
  const visible = [];
  for (const m of cmpMarkers) {
    const allowed = isBrandAllowed(m.__brand);
    if (!cmpClusterGroup) { if (allowed) { if (!map.hasLayer(m)) m.addTo(map); } else { if (map.hasLayer(m)) map.removeLayer(m); } }
    if (allowed) visible.push(m);
  }
  if (cmpClusterGroup) { cmpMarkers.forEach(m => { if (map.hasLayer(m)) map.removeLayer(m); }); cmpClusterGroup.addLayers(visible); if (!map.hasLayer(cmpClusterGroup)) cmpClusterGroup.addTo(map); }
  if (cmpHeat.checked && window.L && L.heatLayer) {
    const pts = []; const bounds = map.getBounds();
    for (const m of visible) { const latlng = m.getLatLng(); if (!bounds || bounds.contains(latlng)) pts.push([latlng.lat, latlng.lng, 0.7]); }
    if (!cmpHeatLayer) cmpHeatLayer = L.heatLayer(pts, { radius: 24, blur: 18, maxZoom: 18 }); else cmpHeatLayer.setLatLngs(pts);
    if (!map.hasLayer(cmpHeatLayer)) cmpHeatLayer.addTo(map);
  } else { if (cmpHeatLayer && map.hasLayer(cmpHeatLayer)) map.removeLayer(cmpHeatLayer); }
  updateLegendAndFilters(); updateLiveStats();
}
async function refreshCompetitors(){
  const geo = await fetchCompetitorsForView(); if (!geo || !Array.isArray(geo.features)) return;
  if (cmpHeatLayer && map.hasLayer(cmpHeatLayer)) map.removeLayer(cmpHeatLayer);
  clearLiveMarkers();
  for (const f of geo.features){
    const g = f.geometry, p = f.properties || {}; const coords = Array.isArray(g?.coordinates) ? g.coordinates : null;
    if (!coords || coords.length < 2) continue; const lon = +coords[0], lat = +coords[1];
    if (!Number.isFinite(lat) || !Number.isFinite(lon)) continue;
    const brand = p.brand || "Unknown"; const m = makeMarker(lat, lon, brand, p.name, p.address);
    cmpMarkers.push(m); cmpBrandSet.add(brand);
  }
  if (map.hasLayer(serverCompLayer)) map.removeLayer(serverCompLayer);
  updateLegendAndFilters(); applyBrandFilterAndRedraw();
}
cmpShow.addEventListener("change", () => {
  if (cmpShow.checked) { if (!mapReady) initMap(); refreshCompetitors(); }
  else {
    if (cmpHeatLayer && map.hasLayer(cmpHeatLayer)) map.removeLayer(cmpHeatLayer);
    if (cmpClusterGroup) { cmpClusterGroup.clearLayers(); map.removeLayer(cmpClusterGroup); }
    cmpMarkers.forEach(m => map.removeLayer(m));
    if (!map.hasLayer(serverCompLayer)) serverCompLayer.addTo(map);
    $("cmpStatus").textContent = "—";
  }
});
cmpHeat.addEventListener("change", applyBrandFilterAndRedraw);
cmpCluster.addEventListener("change", applyBrandFilterAndRedraw);
$("brandFilters").addEventListener("change", (e)=>{
  const t = e.target;
  if (t && t.matches('input.bf[data-brand]')){
    const b = t.getAttribute("data-brand");
    if (t.checked) cmpActiveBrands.add(b); else cmpActiveBrands.delete(b);
    applyBrandFilterAndRedraw();
  }
});
$("brandsClear").addEventListener("click", () => { cmpActiveBrands.clear(); updateLegendAndFilters(); applyBrandFilterAndRedraw(); });
$("brandsAll").addEventListener("click", () => { cmpActiveBrands = new Set(cmpBrandSet); updateLegendAndFilters(); applyBrandFilterAndRedraw(); });

/* -------------------- Main actions -------------------- */
function tidyUI(){ hideAc(); }
async function onEstimateClick(){
  if(!addrInput.value.trim() && !selectedCoords){ alert("Please select a valid address first."); return; }
  if(!updateGoButtonState()){ alert("Please enter an AADT override before estimating."); return; }
  try {
    goBtn.disabled = true;
    setOverlayWorking("Working…");
    tidyUI();
    const resp = await callEstimate();
    if (!resp || resp.ok !== true) { alert("Estimate failed: " + (resp?.status || "Unknown error")); return; }
    renderAll(resp); pills();
    if (cmpShow.checked && map && serverCompLayer && map.hasLayer(serverCompLayer)) { map.removeLayer(serverCompLayer); }
  } catch (e) { alert("Error: " + (e?.message || e)); }
  finally { updateGoButtonState(); clearOverlay(); }
}
goBtn.addEventListener("click", onEstimateClick);
/* -------------------- PDF export (server-side) -------------------- */
exportBtn?.addEventListener("click", async ()=>{
  if(!addrInput.value.trim() && !selectedCoords){ alert("Please select a valid address first."); return; }
  if(!updateGoButtonState()){ alert("Please enter an AADT override before exporting."); return; }
  if (exportBtn.disabled) return;

  const baseInputs = getBaselineInputs();
  const body = {
    address: addrInput.value.trim(),
    mpds: +$("mpds").value || 0,
    diesel: +$("diesel").value || 0,
    aadtOverride: +(aadtOverrideInput.value || "") || null,
    advanced: { price_position: getPricePosition(), flags: getFlags(), extra: collectExtras() },
    enteredRoad: parseRoadFromDisplay(lastSelectedDisplay || addrInput.value.trim())
  };
  if (baseInputs.hasCustomTraffic) body.trafficPullPct = baseInputs.trafficPullPct;
  if (baseInputs.hasCustomGallons) body.gallonsPerFill = baseInputs.gallonsPerFill;
  if (selectedCoords) { body.siteLat = selectedCoords.lat; body.siteLon = selectedCoords.lon; }
  const notes = siteNotesInput ? siteNotesInput.value.trim() : "";
  if (notes) body.siteNotes = notes;

  let previousLabel = null;
  let toggled = false;
  if (exportBtn) {
    try {
      previousLabel = exportBtn.textContent;
      exportBtn.disabled = true;
      exportBtn.textContent = "Exporting…";
      toggled = true;
    } catch {}
  }

  try {
    let streetViewImageData = null;
    if (streetViewReady && window.html2canvas) {
      try {
        setOverlayWorking("Capturing Street View…");
        streetViewImageData = await captureStreetViewForPdf();
      } catch (err) {
        console.warn("Street View capture for PDF failed", err);
      }
    }
    setOverlayWorking("Building PDF report…");
    if (streetViewImageData) body.streetViewImage = streetViewImageData;
    const resp = await fetch("/report/pdf", { method: "POST", headers: { "Content-Type": "application/json" }, body: JSON.stringify(body) });
    if (!resp.ok) {
      const t = await resp.text().catch(()=>null);
      throw new Error("Server PDF failed: " + (t || resp.statusText));
    }
    const blob = await resp.blob();
    const url = URL.createObjectURL(blob);
    const a = document.createElement("a");
    a.href = url;
    a.download = "FuelIQ_Site_Report.pdf";
    document.body.appendChild(a);
    a.click();
    document.body.removeChild(a);
    setTimeout(() => URL.revokeObjectURL(url), 1000);
  }catch(e){
    alert("PDF export failed: " + (e?.message || e));
  }finally{
    clearOverlay();
    if (exportBtn && toggled) {
      exportBtn.disabled = false;
      try {
        if (previousLabel != null) exportBtn.textContent = previousLabel;
      } catch {}
    }
  }
});

/* -------------------- Init -------------------- */
document.addEventListener("DOMContentLoaded", async () => {
  getStreetViewFrame();
  try {
    const r = await fetch("/google/status");
    const j = await r.json();
    const detailParts = [];
    if (j?.details?.autocomplete?.status) detailParts.push(`Autocomplete: ${j.details.autocomplete.status}`);
    if (j?.details?.streetview?.status) detailParts.push(`Street View: ${j.details.streetview.status}`);
    const suffix = detailParts.length ? ` (${detailParts.join("; ")})` : "";
    $("apiStatus").textContent = j.ok
      ? `API: Google — Working${suffix}`
      : `API: Google — ${j.status || "Unavailable"}${suffix}`;
  }
  catch { $("apiStatus").textContent = "API: Google — unavailable"; }
  initMap();
});
  </script>
</body>
</html><|MERGE_RESOLUTION|>--- conflicted
+++ resolved
@@ -245,13 +245,8 @@
       <div id="map"><div id="overlay" class="muted"></div></div>
       <div id="svWrap">
         <div class="muted" style="margin-top:10px;">Street View</div>
-<<<<<<< HEAD
-        <iframe id="sv" loading="lazy" referrerpolicy="no-referrer-when-downgrade" allowfullscreen title="Google Street View preview"></iframe>
-        <div class="muted subtle" style="margin-top:6px;">Street View will load after selecting a site.</div>
-=======
         <div id="sv" aria-label="Street View panorama"></div>
         <div id="svStatus" class="muted small">Street View will load after selecting a site.</div>
->>>>>>> f7817b6f
       </div>
     </div>
 
@@ -284,11 +279,7 @@
 /* -------------------- Shortcuts -------------------- */
 const $ = (id) => document.getElementById(id);
 const apiStatus = $("apiStatus"), aadtBanner = $("aadtBanner"), compLine = $("compLine"),
-<<<<<<< HEAD
-      overlay = $("overlay"), outNum = $("estNum"), outRange = $("estRange"),
-=======
       overlay = $("overlay"), svNode = $("sv"), svStatusEl = $("svStatus"), outNum = $("estNum"), outRange = $("estRange"),
->>>>>>> f7817b6f
       outY2 = $("y2"), outY3 = $("y3"), devsBox = $("devs"),
       summaryBox = $("summary"), ratingLine = $("ratingLine"),
       addrInput = $("addr"), acBox = $("ac"), goBtn = $("go"),
@@ -491,18 +482,8 @@
   aadtLayer = L.layerGroup().addTo(aadtMap); aadtReady = true;
 }
 function updateStreetView(lat, lon){
-<<<<<<< HEAD
-  if (!Number.isFinite(lat) || !Number.isFinite(lon)) return;
-  const frame = getStreetViewFrame();
-  if (!frame) return;
-  const nextSrc = `/google/streetview_embed?lat=${encodeURIComponent(lat)}&lon=${encodeURIComponent(lon)}`;
-  if (frame.dataset?.svSrc === nextSrc) return;
-  frame.src = nextSrc;
-  try { frame.dataset.svSrc = nextSrc; } catch {}
-=======
   if (!svFrame || !Number.isFinite(lat) || !Number.isFinite(lon)) return;
   svFrame.src = `https://maps.google.com/maps?q=&layer=c&cbll=${lat},${lon}&cbp=12,0,,0,0&output=svembed`;
->>>>>>> f7817b6f
 }
 function renderAADTMarkers(list, used) {
   if (!Array.isArray(list)) return;
