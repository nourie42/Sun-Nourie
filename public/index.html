--- conflicted
+++ resolved
@@ -471,119 +471,9 @@
   L.tileLayer("https://{s}.tile.openstreetmap.org/{z}/{x}/{y}.png",{ attribution:"&copy; OpenStreetMap", crossOrigin:true }).addTo(aadtMap);
   aadtLayer = L.layerGroup().addTo(aadtMap); aadtReady = true;
 }
-<<<<<<< HEAD
 function updateStreetView(lat, lon){
   if (!svFrame || !Number.isFinite(lat) || !Number.isFinite(lon)) return;
   svFrame.src = `https://maps.google.com/maps?q=&layer=c&cbll=${lat},${lon}&cbp=12,0,,0,0&output=svembed`;
-=======
-function setStreetViewStatus(text){
-  if (!svStatusEl) return;
-  if (text) {
-    svStatusEl.textContent = text;
-    svStatusEl.style.display = "block";
-  } else {
-    svStatusEl.textContent = "";
-    svStatusEl.style.display = "none";
-  }
-}
-function loadStreetViewScript(){
-  if (window.google?.maps?.StreetViewPanorama) return Promise.resolve();
-  if (streetViewScriptPromise) return streetViewScriptPromise;
-  streetViewScriptPromise = fetch("/google/maps_key")
-    .then((resp) => {
-      if (!resp.ok) throw new Error("Street View key unavailable");
-      return resp.json();
-    })
-    .then((data) => {
-      if (!data?.key) throw new Error("Street View key missing");
-      return new Promise((resolve, reject) => {
-        const script = document.createElement("script");
-        script.src = `https://maps.googleapis.com/maps/api/js?key=${encodeURIComponent(data.key)}`;
-        script.async = true; script.defer = true;
-        script.onload = () => resolve();
-        script.onerror = () => reject(new Error("Google Maps script failed"));
-        document.head.appendChild(script);
-      });
-    })
-    .catch((err) => {
-      streetViewScriptPromise = null;
-      throw err;
-    });
-  return streetViewScriptPromise;
-}
-async function ensureStreetViewPanorama(){
-  if (!svNode) throw new Error("Street View container missing");
-  await loadStreetViewScript();
-  if (!window.google?.maps) throw new Error("Google Maps unavailable");
-  if (!streetViewService) streetViewService = new google.maps.StreetViewService();
-  if (!streetViewPanorama) {
-    streetViewPanorama = new google.maps.StreetViewPanorama(svNode, {
-      disableDefaultUI: true,
-      linksControl: false,
-      fullscreenControl: false,
-      motionTracking: false,
-      motionTrackingControl: false,
-      panControl: false,
-      zoomControl: false,
-      addressControl: false,
-    });
-  }
-}
-function updateStreetView(lat, lon){
-  if (!svNode || !Number.isFinite(lat) || !Number.isFinite(lon)) return;
-  const requestId = ++streetViewRequestId;
-  streetViewReady = false;
-  setStreetViewStatus("Loading Street View…");
-  ensureStreetViewPanorama()
-    .then(() => {
-      if (!streetViewService || !streetViewPanorama) throw new Error("Street View unavailable");
-      const loc = { lat, lng: lon };
-      streetViewService.getPanorama({ location: loc, radius: 75 }, (data, status) => {
-        if (requestId !== streetViewRequestId) return;
-        const okStatus = google.maps.StreetViewStatus ? google.maps.StreetViewStatus.OK : "OK";
-        if (status === okStatus || status === "OK") {
-          if (data?.location?.pano) streetViewPanorama.setPano(data.location.pano);
-          else streetViewPanorama.setPosition(loc);
-          const heading = typeof data?.tiles?.centerHeading === "number"
-            ? data.tiles.centerHeading
-            : typeof data?.tiles?.heading === "number"
-              ? data.tiles.heading
-              : null;
-          if (typeof heading === "number") streetViewPanorama.setPov({ heading, pitch: 0 });
-          streetViewPanorama.setVisible(true);
-          streetViewReady = true;
-          setStreetViewStatus("Street View ready. Adjust the view before exporting.");
-        } else {
-          streetViewPanorama.setVisible(false);
-          streetViewReady = false;
-          setStreetViewStatus("Street View imagery is not available at this location.");
-        }
-      });
-    })
-    .catch((err) => {
-      if (requestId !== streetViewRequestId) return;
-      streetViewReady = false;
-      setStreetViewStatus("Street View unavailable. Try again later.");
-      console.warn("Street View failed", err);
-    });
-}
-async function captureStreetViewForPdf(){
-  if (!svNode || !window.html2canvas || !streetViewReady) return null;
-  try {
-    await delay(200);
-    const scale = Math.min(1.5, window.devicePixelRatio || 1);
-    const canvas = await window.html2canvas(svNode, {
-      useCORS: true,
-      backgroundColor: window.getComputedStyle(svNode).backgroundColor || "#0b1220",
-      scale,
-      logging: false,
-    });
-    return canvas.toDataURL("image/png");
-  } catch (err) {
-    console.warn("Street View capture failed", err);
-    return null;
-  }
->>>>>>> dbb2e453
 }
 function renderAADTMarkers(list, used) {
   if (!Array.isArray(list)) return;
