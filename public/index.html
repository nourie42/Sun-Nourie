<!doctype html>
<html lang="en">
<head>
  <meta charset="utf-8" />
  <meta name="viewport" content="width=device-width,initial-scale=1" />
  <title>Sunoco, LP Fuel IQ - Fuel Site Analyzer</title>

  <!-- Leaflet -->
  <link rel="stylesheet" href="https://unpkg.com/leaflet@1.9.4/dist/leaflet.css" crossorigin="">
  <script src="https://unpkg.com/leaflet@1.9.4/dist/leaflet.js" crossorigin></script>

  <!-- Optional: MarkerCluster + Heatmap -->
  <link rel="stylesheet" href="https://unpkg.com/leaflet.markercluster@1.5.3/dist/MarkerCluster.css">
  <link rel="stylesheet" href="https://unpkg.com/leaflet.markercluster@1.5.3/dist/MarkerCluster.Default.css">
  <script src="https://unpkg.com/leaflet.markercluster@1.5.3/dist/leaflet.markercluster.js"></script>
  <script src="https://unpkg.com/leaflet.heat/dist/leaflet-heat.js"></script>

  <style>
    :root { --bg:#0b0e15; --panel:#111725; --panel2:#0f1421; --line:#263145; --text:#eaeef7; --muted:#97a3b8; --brand:#0ea5e9; --brand2:#22d3ee; --pill:#0f1929; }
    *{ box-sizing:border-box; }
    body{ background:var(--bg); color:var(--text); font-family: ui-sans-serif, system-ui, -apple-system, Segoe UI, Roboto, Helvetica, Arial, sans-serif; margin:0; padding-bottom:84px; }
    .wrap{ max-width:1120px; margin:24px auto; padding:0 16px; }
    header{ display:flex; align-items:center; gap:14px; margin-bottom:6px; }
    header h1{ font-size:28px; margin:0; letter-spacing:.2px; }
    .build{ margin-left:auto; font-size:12px; color:#8aa2c0; }
    .instructions{ margin:4px 0 12px; color:#cfe3ff; font-size:13px; }

    .card{ background:linear-gradient(180deg,var(--panel),var(--panel2)); border:1px solid var(--line); border-radius:12px; padding:16px; margin:12px 0; }
    label{ display:block; font-weight:600; margin:8px 0 6px; color:#d8e3f6; }
    input, select{ width:100%; padding:12px; border-radius:10px; border:1px solid var(--line); background:#0b1220; color:#eaeef7; }
    button{ background:linear-gradient(135deg,var(--brand),var(--brand2)); color:#fff; border:0; padding:12px 16px; border-radius:10px; font-weight:700; cursor:pointer; }
    button:disabled{ opacity:.6; cursor:not-allowed; }

    .row{ display:grid; grid-template-columns:1.6fr 0.7fr 0.7fr 0.8fr; gap:12px; align-items:start; }
    @media (max-width:980px){ .row{ grid-template-columns:1fr; } }

    .toolbar{ display:flex; gap:12px; align-items:center; flex-wrap:wrap; margin-top:12px; }
    .muted{ color:var(--muted); }
    .subtle{ font-size:12px; opacity:.9; }

    #map,#aadtMap{ height:420px; border-radius:12px; border:1px solid var(--line); position: relative; }
    #overlay{ position:absolute; inset:0; display:flex; align-items:center; justify-content:center; background:rgba(11,14,21,.55); border-radius:12px; font-weight:800; color:#cde9ff; font-size:18px; padding:20px; text-align:center; display:none; }

    #svWrap{ margin-top:10px; }
    #sv{ width:100%; height:380px; border:0; border-radius:12px; border:1px solid var(--line); background:#0b1220; }

    .ac-wrap{ position:relative; }
    .ac-list{ position:absolute; top:100%; left:0; right:0; z-index:30; margin-top:6px; background:#0b1220; border:1px solid var(--line); border-radius:12px; max-height:320px; overflow:auto; box-shadow: 0 18px 36px rgba(0,0,0,.35); }
    .ac-item{ padding:10px 12px; cursor:pointer; border-bottom:1px solid rgba(255,255,255,.04); }
    .ac-item:last-child{ border-bottom:0; }
    .ac-item:hover, .ac-item.active{ background:#101a2b; }
    .badge{ display:inline-block; font-size:11px; padding:2px 8px; border-radius:999px; border:1px solid var(--line); background:var(--pill); color:#a9c5ff; margin-left:8px; }

    details summary{ cursor:pointer; }
    .adv-line{ display:flex; align-items:center; gap:16px; flex-wrap:wrap; margin-top:12px; }
    .chip{ display:inline-flex; align-items:center; gap:8px; background:#0f1929; border:1px solid var(--line); padding:8px 10px; border-radius:999px; font-size:13px; }
    .chip input{ width:auto; accent-color:#22d3ee; }
    .radio-row{ display:flex; flex-wrap:wrap; gap:10px; margin-top:8px; }

    .hero{ display:flex; justify-content:space-between; align-items:flex-end; gap:12px; }
    .hero .num{ font-size:44px; font-weight:900; letter-spacing:.5px; }
    .hero .sub{ font-size:13px; color:#a9b6d0; }
    .num-row{ display:flex; align-items:center; gap:12px; flex-wrap:wrap; }

    .stop-chip{ display:inline-flex; align-items:center; gap:10px; padding:8px 12px; border-radius:12px; border:2px solid #b91c1c; background:linear-gradient(135deg,#7f1d1d,#991b1b); color:#fff; font-weight:800; box-shadow:0 8px 20px rgba(0,0,0,.3); }
    .stop-chip .stop-icon{ width:34px; height:34px; border-radius:8px; background:#dc2626; border:3px solid #fca5a5; display:flex; align-items:center; justify-content:center; font-weight:900; font-size:11px; }

    .footerbar{ position:fixed; left:0; right:0; bottom:0; background:linear-gradient(180deg,#0c1220,#0a0f1a); border-top:1px solid var(--line); padding:10px 16px; display:flex; justify-content:center; gap:12px; z-index:50; }

    .aadt-tabs { display:flex; align-items:center; gap:8px; flex-wrap:wrap; margin:8px 0 12px; }
    .aadt-tab { display:inline-block; padding:8px 12px; border-radius:999px; border:1px solid var(--line); background:var(--pill); color:#fff; text-decoration:none; font-weight:700; font-size:13px; letter-spacing:.2px; }
    .aadt-tab:hover { background:#101a2b; }

    .stop-alert { display:none; position:sticky; top:0; z-index:60; margin-bottom:12px; }
    .stop-inner { display:flex; align-items:center; gap:14px; padding:12px 14px; border-radius:12px; border:2px solid #b91c1c; background:linear-gradient(135deg,#7f1d1d,#991b1b); color:#fff; box-shadow:0 12px 24px rgba(0,0,0,.35); }
    .stop-sign { width:52px; height:52px; flex:0 0 52px; border-radius:12px; background:#dc2626; border:4px solid #fca5a5; display:flex; align-items:center; justify-content:center; font-weight:900; font-size:14px; }

    table { width:100%; border-collapse: collapse; }
    th, td { text-align:left; border-bottom:1px solid rgba(255,255,255,.06); padding:8px 6px; }
    th { font-size:12px; color:#cfd8ea; }
    tr:hover { background: rgba(255,255,255,.03); }
    .small { font-size:12px; color:#a9b6d0; }

    .cmp-dot{ display:inline-block; width:10px; height:10px; border-radius:50%; box-shadow:0 0 8px rgba(255,255,255,.18) inset; border:1px solid rgba(0,0,0,.35); }
    #go { width:100%; padding:16px; font-size:18px; margin-top:10px; }
  </style>
</head>
<body>
  <div class="wrap">
    <header>
      <h1>Sunoco, LP Fuel IQ - Fuel Site Analyzer</h1>
      <span class="build">UI v2025‑10‑03</span>
      <a href="developments.html" style="padding:8px 14px; background:#22d3ee; border-radius:8px; color:#00121e; font-weight:600; text-decoration:none;">Developments Search</a>
      <a href="PA_Signals_AADT_Radius_Map_Final_Generated.html" style="padding:8px 14px; background:#f87171; border-radius:8px; color:#00121e; font-weight:600; text-decoration:none;">PA AADT Map</a>
      <a href="Scraper.html" style="padding:8px 14px; background:#34d399; border-radius:8px; color:#00121e; font-weight:600; text-decoration:none;">Prospector</a>
    </header>

    <div id="stopBox" class="stop-alert">
      <div class="stop-inner">
        <div class="stop-sign">STOP</div>
        <div id="stopText" style="font-weight:800;">Major development identified.</div>
      </div>
    </div>

    <nav class="aadt-tabs" aria-label="State AADT Quick Links">
      <span class="muted">State AADT Quick Links:</span>
      <a class="aadt-tab" href="https://opendata.dc.gov/datasets/DCGIS::2023-traffic-volume/explore" target="_blank" rel="noopener noreferrer">DC</a>
      <a class="aadt-tab" href="https://gis-fdot.opendata.arcgis.com/datasets/annual-average-daily-traffic-tda/explore" rel="noopener noreferrer">FL</a>
      <a class="aadt-tab" href="https://gdottrafficdata.drakewell.com/publicmultinodemap.asp" target="_blank" rel="noopener noreferrer">GA</a>
      <a class="aadt-tab" href="https://mhd.public.ms2soft.com/tcds/tsearch.asp?loc=Mhd&mod" target="_blank" rel="noopener noreferrer">MA</a>
      <a class="aadt-tab" href="https://nysdottrafficdata.drakewell.com/publicmultinodemap.asp" target="_blank" rel="noopener noreferrer">NY</a>
      <a class="aadt-tab" href="https://scdottrafficdata.drakewell.com/publicmultinodemap.asp" target="_blank" rel="noopener noreferrer">SC</a>
      <a class="aadt-tab" href="https://www.arcgis.com/apps/webappviewer/index.html?id=35e4c06de0f84a9c9f3fe18e67cd2c92" target="_blank" rel="noopener noreferrer">VA</a>
      <a class="aadt-tab" href="https://ncdot.public.ms2soft.com/tdms.ui_core/trafficviewer" target="_blank" rel="noopener noreferrer">NC</a>
    </nav>

    <div class="instructions">
      <b>Instructions:</b> Enter Address, Click <i>Estimate</i>. Do not exit your browser or let your phone screen shut off until results are ready. Click <i>Advanced Options</i> to make changes.
    </div>

    <div class="card">
      <div class="row">
        <div>
          <label>Site Search-Enter Full Address And Click Correct Result </label>
          <div class="ac-wrap">
            <input id="addr" placeholder="Enter business or address" autocomplete="off" />
            <div id="ac" class="ac-list" style="display:none;"></div>
          </div>
          <div class="muted subtle" style="margin-top:6px" id="apiStatus">API Status: checking…</div>
        </div>
        <div><label>Regular MPDs</label><input id="mpds" type="number" value="3" min="1"/></div>
        <div><label>Diesel MPDs</label><input id="diesel" type="number" value="0" min="0"/></div>
        <div><label>AADT override</label><input id="aadtOverride" type="number"/><button id="go">Estimate</button></div>
      </div>
      <div class="toolbar"><span class="muted">Baseline ceiling (AADT×2%×8×30) • competition rule • pricing effect • caps • road layout</span></div>
    </div>

    <div class="card" id="mathCard">
      <b>Math & Assumptions (always shown)</b>
      <div id="mathTable" class="small" style="margin-top:8px; line-height:1.6">—</div>
    </div>

    <div class="card">
      <details>
        <summary><b>Advanced options</b></summary>
        <div class="adv-line">
          <label class="chip"><input type="checkbox" id="ex_large_dev"> Large residential or commercial developments being built (+7.5%)</label>
          <label class="chip"><input type="checkbox" id="ex_hours18"> Operating hours 18h (−7.5%)</label>
          <label class="chip"><input type="checkbox" id="ex_highincome"> Higher-income trade area (+2.5%)</label>
          <label class="chip"><input type="checkbox" id="ex_lowrating"> Ratings below 4.0 / Poorly run site (−30%)</label>
          <label class="chip"><input type="checkbox" id="ex_competitive_pricing"> Competitive site gas pricing (+10%)</label>
          <label class="chip"><input type="checkbox" id="ex_rural"> Rural Location Bonus (No competition within 3 miles) (+30%)</label>
        </div>
        <div style="margin-top:8px;">
          <label><b>Gas pricing vs area</b></label>
          <div class="radio-row">
            <label class="chip"><input type="radio" name="pricepos" value="below"> Below competition (+10%)</label>
            <label class="chip"><input type="radio" name="pricepos" value="inline" checked> In line (0%)</label>
            <label class="chip"><input type="radio" name="pricepos" value="above"> Above competition (−10%)</label>
          </div>
        </div>
        <div class="adv-line">
          <span class="chip" id="addExtra" style="cursor:pointer;">+ Add adj. (%)</span>
          <span id="activeExtras" class="subtle"></span>
        </div>
        <div id="extraList" style="margin-top:8px;"></div>
      </details>
    </div>

    <div class="card" id="estimateCard">
      <div class="hero">
        <div>
          <div>Adjusted Base Estimate (LOW)</div>
          <div class="num-row">
            <div class="num" id="estNum">—</div>
            <span id="fallbackChip" class="stop-chip" style="display:none;">
              <span class="stop-icon">STOP</span>
              Fallback AADT Used — Verify and Override AADT
            </span>
          </div>
          <div class="sub" id="estRange">Full range: —</div>
        </div>
        <div class="right sub">
          <div>Year-2: <b id="y2">—</b></div>
          <div>Year-3: <b id="y3">—</b></div>
        </div>
      </div>
      <hr/>
      <div id="aadtBanner" class="muted">—</div>
      <div id="compLine" class="muted">—</div>
    </div>

    <div class="card">
      <b>Competitors (independent layer)</b>
      <div class="adv-line" style="margin-top:4px">
        <label class="chip"><input type="checkbox" id="cmp_show" checked> Show Competitors</label>
        <label class="chip"><input type="checkbox" id="cmp_heat"> Heatmap</label>
        <label class="chip"><input type="checkbox" id="cmp_cluster" checked> Cluster markers</label>
        <span class="subtle" id="cmpStatus">—</span>
      </div>
      <details style="margin-top:8px;">
        <summary><b>Legend</b></summary>
        <div id="brandLegend" class="small" style="display:grid; grid-template-columns:1fr 1fr; gap:6px 14px; margin-top:8px;"></div>
      </details>
    </div>

    <div class="card">
      <b>Brand Filters & Live Stats</b>
      <div id="brandFilters" class="adv-line" style="flex-wrap:wrap; margin-top:8px;">
        <span class="subtle">Load competitors to see brand filters.</span>
      </div>
      <div class="adv-line" style="margin-top:8px;">
        <button id="brandsClear" class="chip" type="button">Clear</button>
        <button id="brandsAll" class="chip" type="button">Select All</button>
      </div>
      <div class="small" style="margin-top:8px; line-height:1.6;">
        <div>Visible competitors in view: <b id="liveCount">0</b></div>
        <div>Unique brands: <b id="liveUnique">0</b></div>
        <div id="liveBreakdown" style="margin-top:6px;"></div>
      </div>
    </div>

    <div class="card">
      <div class="muted" id="mapTitle">Map: Site & competitors (1.5 mi) + AADT dots + ⭐ AADT used</div>
      <div id="map"><div id="overlay" class="muted"></div></div>
      <div id="svWrap"><div class="muted" style="margin-top:10px;">Street View</div><iframe id="sv" loading="lazy" referrerpolicy="no-referrer-when-downgrade"></iframe></div>
    </div>

    <div class="card">
      <div style="display:flex; align-items:center; justify-content:space-between;">
        <div class="muted">AADT Sources (within 1 mile)</div>
        <div id="aadtSourceLine" class="small">Source: state’s official AADT layer</div>
      </div>
      <div id="aadtMap" style="margin-top:8px;"></div>
      <div style="margin-top:10px; overflow:auto;">
        <table id="aadtTable">
          <thead><tr><th>Distance</th><th>AADT (Year)</th><th>Route</th><th>Location</th><th>Source</th></tr></thead>
          <tbody></tbody>
        </table>
      </div>
    </div>

    <div class="card"><div id="devs" class="muted">—</div></div>

    <div class="card"><b>Google Rating</b><div id="ratingLine" class="muted">—</div></div>
    <div class="card"><b>Summary (GPT)</b><div id="summary" class="muted">—</div></div>
  </div>

  <div class="footerbar"><button id="exportPDF">Export to PDF</button></div>

  <script>
/* -------------------- Shortcuts -------------------- */
const $ = (id) => document.getElementById(id);
const apiStatus = $("apiStatus"), aadtBanner = $("aadtBanner"), compLine = $("compLine"),
      overlay = $("overlay"), svFrame = $("sv"), outNum = $("estNum"), outRange = $("estRange"),
      outY2 = $("y2"), outY3 = $("y3"), devsBox = $("devs"),
      summaryBox = $("summary"), ratingLine = $("ratingLine"),
      addrInput = $("addr"), acBox = $("ac"), goBtn = $("go"),
      addExtraBtn = $("addExtra"), extraList = $("extraList"), activeExtras = $("activeExtras"),
      ex_large_dev = $("ex_large_dev"), ex_hours18 = $("ex_hours18"), ex_highincome = $("ex_highincome"),
      ex_lowrating = $("ex_lowrating"), ex_competitive_pricing = $("ex_competitive_pricing"),
      ex_rural = $("ex_rural"), aadtSourceLine = $("aadtSourceLine"), mathTableEl = $("mathTable"),
      fallbackChip = $("fallbackChip"), mapTitle = $("mapTitle");

/* Competitor UI */
const cmpShow = $("cmp_show"), cmpHeat = $("cmp_heat"), cmpCluster = $("cmp_cluster"), cmpStatus = $("cmpStatus");
const brandLegend = $("brandLegend"), brandFilters = $("brandFilters"), brandsClear = $("brandsClear"), brandsAll = $("brandsAll");
const liveCount = $("liveCount"), liveUnique = $("liveUnique"), liveBreakdown = $("liveBreakdown");

/* State */
let map, layer, serverCompLayer, mapReady = false, selectedCoords = null, selectedPlaceId = null;
let aadtMap, aadtLayer, aadtReady = false;
let acItems = [], acActive = -1; // suggestions & keyboard index
let lastSelectedDisplay = "";     // for extracting road name
let acRequestToken = 0;           // latest autocomplete request id
let skipNextInputReset = false;   // prevent clearing coords when setting value programmatically

/* Utils */
function fmt(n){ return (n??0).toLocaleString(undefined,{maximumFractionDigits:0}); }
function esc(s){ return (s??"").toString().replace(/[&<>\"']/g,m=>({"&":"&amp;","<":"&lt;",">":"&gt;","\"":"&quot;","'":"&#39;"}[m])); }
function formatNominatimDisplay(row){
  if(!row) return "";
  const addr = row.address || {};
<<<<<<< HEAD
  const baseHead = String(row.display_name || "").split(",")[0].trim();
  const altHead = String(row.name || "").trim();
  const road = addr.road || addr.residential || addr.pedestrian || addr.path || addr.cycleway || addr.footway || "";
  const house = addr.house_number || addr.house_name || "";
  const hasDigits = (s) => /\d/.test(String(s||""));

  let street = "";
  if (house && road) {
    street = `${house} ${road}`.trim();
  } else if (house) {
    street = String(house).trim();
  } else if (road) {
    const baseMatchesRoad = baseHead && baseHead.toLowerCase().includes(String(road).toLowerCase());
    if (baseMatchesRoad && hasDigits(baseHead)) street = baseHead;
    else street = String(road).trim();
  }

  const candidates = [street, baseHead, altHead].map((s) => String(s || "").trim()).filter(Boolean);
  const chosen = (() => {
    if (!candidates.length) return "";
    const withDigits = candidates.find((s) => hasDigits(s));
    if (withDigits) return withDigits;
    return candidates[0];
  })();

  const locality = addr.city || addr.town || addr.village || addr.hamlet || addr.suburb || addr.county || "";
  const regionParts = [locality, addr.state || addr.state_district || addr.region || "", addr.postcode || ""].filter(Boolean);
  const tail = regionParts.join(", ");

  if (chosen && tail) return `${chosen}, ${tail}`;
  if (chosen) return chosen;
  if (tail) return tail;
  return row.display_name || altHead || "";
=======
  const street = (()=>{
    const road = addr.road || addr.residential || addr.pedestrian || addr.path || addr.cycleway || addr.footway;
    const house = addr.house_number || addr.house_name || "";
    const parts = [];
    if (house) parts.push(String(house));
    if (road) parts.push(String(road));
    return parts.join(" ").trim();
  })();
  const locality = addr.city || addr.town || addr.village || addr.hamlet || addr.county || "";
  const regionParts = [locality, addr.state || addr.state_district || "", addr.postcode || ""].filter(Boolean);
  const tail = regionParts.join(", ");
  if (street && tail) return `${street}, ${tail}`;
  if (street) return street;
  if (tail) return tail;
  return row.display_name || "";
>>>>>>> 2926e860
}
function setOverlayWorking(msg="Working…"){ overlay.textContent = msg; overlay.style.display = "flex"; }
function clearOverlay(){ overlay.style.display = "none"; }

/* -------------------- Map & SV -------------------- */
function initMap(){ if(mapReady) return;
  map = L.map("map",{zoomControl:true}); window.map = map;
  L.tileLayer("https://{s}.tile.openstreetmap.org/{z}/{x}/{y}.png",{ attribution:"&copy; OpenStreetMap", crossOrigin:true }).addTo(map);
  layer = L.layerGroup().addTo(map);
  serverCompLayer = L.layerGroup().addTo(map);
  mapReady = true;
  map.on("moveend", () => { if (cmpShow.checked) refreshCompetitors(); updateLiveStats(); });
}
function initAADTMap(){ if(aadtReady) return;
  aadtMap = L.map("aadtMap",{zoomControl:true}); window.aadtMap = aadtMap;
  L.tileLayer("https://{s}.tile.openstreetmap.org/{z}/{x}/{y}.png",{ attribution:"&copy; OpenStreetMap", crossOrigin:true }).addTo(aadtMap);
  aadtLayer = L.layerGroup().addTo(aadtMap); aadtReady = true;
}
function updateStreetView(lat, lon){ svFrame.src = `https://maps.google.com/maps?q=&layer=c&cbll=${lat},${lon}&cbp=12,0,,0,0&output=svembed`; }
function renderAADTMarkers(list, used) {
  if (!Array.isArray(list)) return;
  for (const rec of list) {
    if (!Number.isFinite(rec.lat) || !Number.isFinite(rec.lon) || !Number.isFinite(rec.aadt)) continue;
    const val = rec.aadt;
    let color = (val>=30000)?"#be123c":(val>=20000)?"#f97316":(val>=10000)?"#eab308":"#84cc16";
    L.circleMarker([rec.lat, rec.lon], { radius: 5, weight: 1, color, fillColor: color, fillOpacity: 0.8 })
      .addTo(layer).bindPopup("AADT: " + fmt(val) + (rec.year?` (${rec.year})`:""));
  }
  if (used && Number.isFinite(used.lat) && Number.isFinite(used.lon)) {
    L.marker([used.lat, used.lon], { title:"AADT used", icon: L.divIcon({ className:"aadt-used", html:'<div style="font-size:18px;">⭐</div>', iconSize:[24,24], iconAnchor:[12,12] }) })
      .addTo(layer).bindPopup(`<b>USED AADT</b><br>${fmt(used.aadt)}${used.year?` (${used.year})`:''}<br>${esc(used.route||'')}`);
  }
}
function initOrUpdateMainMap(m){
  if(!mapReady) initMap();
  layer.clearLayers(); serverCompLayer.clearLayers();
  if(!m || !m.site) return;
  const site = [m.site.lat, m.site.lon];
  L.marker(site,{title:"Site"}).addTo(layer).bindPopup("<b>Site</b>");
  const pts = [site];
  if (m.aadt) renderAADTMarkers(m.aadt, m.aadt_used);
  const comps = m.all_competitors || m.competitors || [];
  for(const c of comps){
    if(!Number.isFinite(c.lat)||!Number.isFinite(c.lon)) continue;
    pts.push([c.lat,c.lon]);
    const dot = L.circleMarker([c.lat,c.lon],{ radius:7, weight:1.5, color:c.heavy?"#ff7f50":"#4ade80", fillColor:c.heavy?"#ff7f50":"#4ade80", fillOpacity:.95 })
      .addTo(serverCompLayer).bindPopup(`${esc(c.name||"Fuel")} • ${c.miles} mi`);
    if (dot.bringToFront) dot.bringToFront();
  }
  if (cmpShow.checked) { if (map.hasLayer(serverCompLayer)) map.removeLayer(serverCompLayer); }
  else { if (!map.hasLayer(serverCompLayer)) serverCompLayer.addTo(map); }
  map.fitBounds(L.latLngBounds(pts).pad(0.25));
  updateStreetView(site[0], site[1]);
}
function initOrUpdateAADTMap(site, items, used){
  if(!aadtReady) initAADTMap();
  aadtLayer.clearLayers();
  if(!site) return;
  const siteLL = [site.lat, site.lon];
  const bounds = [siteLL];
  L.marker(siteLL,{title:"Site"}).addTo(aadtLayer).bindPopup("<b>Site</b>");
  for (const s of (items||[])) {
    const color = s.aadt >= 30000 ? "#be123c" : s.aadt >= 20000 ? "#f97316" : s.aadt >= 10000 ? "#eab308" : "#84cc16";
    L.circleMarker([s.lat, s.lon], { radius: 5, weight:1, color, fillColor: color, fillOpacity:.85 })
      .addTo(aadtLayer)
      .bindPopup(`<b>${fmt(s.aadt)}${s.year?` (${s.year})`:''}</b><br>${esc(s.route||'')}${s.location?`<br>${esc(s.location)}`:''}<br><span class="small">~${s.miles} mi</span>`);
    bounds.push([s.lat, s.lon]);
  }
  if (used && Number.isFinite(used.lat) && Number.isFinite(used.lon)) {
    L.marker([used.lat, used.lon], { title:"AADT used", icon: L.divIcon({ className:"aadt-used-2", html:'<div style="font-size:18px;">⭐</div>', iconSize:[24,24], iconAnchor:[12,12] }) })
      .addTo(aadtLayer).bindPopup(`<b>USED AADT</b><br>${fmt(used.aadt)}${used.year?` (${used.year})`:''}<br>${esc(used.route||'')}`);
    bounds.push([used.lat, used.lon]);
  }
  aadtMap.fitBounds(L.latLngBounds(bounds).pad(0.25));
}
function renderAADTTable(items){
  const tb = document.querySelector("#aadtTable tbody");
  tb.innerHTML = (items||[]).map(s => {
    const src = s.source_url ? `<a href="${s.source_url}" target="_blank">Source</a>` : "";
    return `<tr><td>~${s.miles} mi</td><td>${fmt(s.aadt)}${s.year?` <span class="small">(${s.year})</span>`:''}</td><td>${esc(s.route||'')}</td><td>${esc(s.location||'')}</td><td>${src}</td></tr>`;
  }).join("");
}

/* -------------------- Advanced pills -------------------- */
function pills(){
  const p=[];
  if($("ex_large_dev").checked) p.push("+7.5% Large development nearby");
  if($("ex_hours18").checked)  p.push("−7.5% 18h ops");
  if($("ex_highincome").checked) p.push("+2.5% Higher-income");
  if($("ex_lowrating").checked)  p.push("−30% Rating < 4.0");
  if($("ex_competitive_pricing").checked)  p.push("+10% Competitive site gas pricing");
  if($("ex_rural").checked) p.push("+30% Rural bonus (0 comps within 3 mi)");
  $("activeExtras").innerHTML = p.map(x=>`<span class="badge">${esc(x)}</span>`).join(" ");
}
["ex_large_dev","ex_hours18","ex_highincome","ex_lowrating","ex_competitive_pricing","ex_rural"].forEach(id=>$(id).addEventListener("change",pills));

function addExtraRow(pct="",note=""){
  const row=document.createElement("div");
  row.style.marginTop="6px";
  row.innerHTML=`<span class="chip"><input class="extraPct" type="number" step="0.1" style="width:90px" placeholder="% e.g. 5 or -3" value="${pct}">
  <input class="extraNote" style="width:320px" placeholder="Comment" value="${esc(note)}"> <button class="rm" type="button">×</button></span>`;
  row.querySelector(".rm").addEventListener("click",()=>row.remove());
  $("extraList").appendChild(row);
}
$("addExtra").addEventListener("click",()=>addExtraRow());

function collectExtras(){
  const out=[];
  if($("ex_large_dev").checked) out.push({pct:7.5, note:"Large residential/commercial developments"});
  if($("ex_hours18").checked)  out.push({pct:-7.5, note:"18h ops"});
  if($("ex_highincome").checked) out.push({pct:2.5, note:"Higher income"});
  if($("ex_lowrating").checked)  out.push({pct:-30, note:"Rating < 4.0"});
  if($("ex_competitive_pricing").checked)  out.push({pct:10, note:"Competitive site gas pricing"});
  for(const chip of $("extraList").querySelectorAll(".chip")){
    const pct = +chip.querySelector(".extraPct").value;
    const note = chip.querySelector(".extraNote").value.trim();
    if(Number.isFinite(pct)) out.push({pct, note});
  }
  return out;
}
function getFlags(){ return { rural: $("ex_rural").checked === true }; }
function getPricePosition(){ const r=document.querySelector('input[name="pricepos"]:checked'); return r ? r.value : "inline"; }

/* -------------------- API helpers -------------------- */
function parseRoadFromDisplay(display){
  // Use first comma section, then strip leading house number/Apt/Suite
  let first = String(display||"").split(",")[0] || "";
  first = first.replace(/\b(Suite|Ste|Apt|Unit)\b.*$/i, "");
  first = first.replace(/^\s*\d+[A-Za-z-]?\s*,?\s*/, "");
  return first.trim();
}
async function safeJSON(url,opts){ const r=await fetch(url,opts); const t=await r.text(); try{ return JSON.parse(t);}catch{ throw new Error("Bad JSON"); } }
async function callEstimate(){
  const body = {
    address: addrInput.value.trim(),
    mpds: +$("mpds").value || 0,
    diesel: +$("diesel").value || 0,
    advanced: { extra: collectExtras(), flags: getFlags(), price_position: getPricePosition() },
    enteredRoad: parseRoadFromDisplay(lastSelectedDisplay || addrInput.value.trim())
  };
  if(selectedCoords){ body.siteLat = selectedCoords.lat; body.siteLon = selectedCoords.lon; }
  const ov = +( $("aadtOverride").value || "" ); if(Number.isFinite(ov) && ov > 0) body.aadtOverride = ov;
  return await safeJSON("/estimate", { method:"POST", headers:{ "Content-Type":"application/json" }, body: JSON.stringify(body) });
}

/* -------------------- Math rendering -------------------- */
function renderMathFromServer(d){
  const B = d && d.calc_breakdown;
  if(!B){ renderMathFallback(buildCalcFallback(d)); return; }

  const baseline    = B.baseline || 0;
  const compAfter   = B.compRule?.afterComp ?? baseline;
  const baseMult    = B.compRule?.baseMult ?? 1;
  const heavyPen    = B.compRule?.heavyPenalty ?? 0;
  const compMult    = B.compRule?.compMult ?? 1;
  const compCount   = d?.competition?.count ?? B.compRule?.compCount ?? (d?.map?.competitors?.length ?? 0);
  const heavyCount  = d?.competition?.heavy_count ?? B.compRule?.heavyCount ?? (d?.map?.competitors?.filter?.(c=>c.heavy)?.length ?? 0);
  const capEquip    = B.caps?.capEquip ?? compAfter;
  const capSoft     = B.caps?.capSoftTotal ?? compAfter;
  const capHard     = B.caps?.capHardTotal ?? compAfter;
  const minCap      = Math.min(compAfter, capEquip, capHard);
  const softHit     = compAfter > capSoft;
  const afterCap    = Math.round(softHit ? minCap * 0.9 : minCap);
  const priceMult   = B.priceMult ?? 1;
  const afterPrice  = Math.round(afterCap * priceMult);
  const extrasMult  = B.extrasMult ?? 1;
  const preClamp    = B.preClamp ?? Math.round(afterPrice * extrasMult);
  const finalBase   = B.finalClampedToBaseline ?? Math.min(preClamp, baseline);
  const low         = d?.estimate?.low ?? d?.low ?? finalBase;
  const rangeTxt    = d?.estimate?.range || `${fmt(low)}–${fmt(Math.round(finalBase*1.06))}`;
  const y2          = d?.estimate?.year2 ?? d?.year2 ?? Math.round(finalBase * 1.027);
  const y3          = d?.estimate?.year3 ?? d?.year3 ?? Math.round(finalBase * 1.027 * 1.0125);
  const aadtUsed    = d?.inputs?.aadt_used ?? null;

  const rows = [
    `<b>Baseline ceiling</b> = AADT ${fmt(aadtUsed)} × 2% × 8 × 30 = <b>${fmt(baseline)}</b>`,
    `<b>Competitors in area</b> (1.5 mi): <b>${compCount}</b> total • heavy <b>${heavyCount}</b>`,
    `Competition rule: base ${baseMult.toFixed ? baseMult.toFixed(2) : baseMult} − heavy ${heavyPen.toFixed ? heavyPen.toFixed(2) : heavyPen} = × ${compMult.toFixed ? compMult.toFixed(2) : compMult} → <b>${fmt(compAfter)}</b>`,
    `Capacity caps (equipment/soft/hard): ${fmt(capEquip)} / ${fmt(capSoft)} / ${fmt(capHard)}${softHit ? " • soft penalty −10%" : ""} → <b>${fmt(afterCap)}</b>`,
    `Pricing factor: × ${priceMult} → <b>${fmt(afterPrice)}</b>`,
    `Extras: × ${extrasMult} → <b>${fmt(preClamp)}</b>`,
    `Baseline clamp: min(pre‑clamp, baseline) → <b>${fmt(finalBase)}</b>`,
    `<b>Final (LOW)</b>: <b>${fmt(low)}</b> • Range: ${rangeTxt} • Y2: ${fmt(y2)} • Y3: ${fmt(y3)}`
  ];
  $("mathTable").innerHTML = rows.map(r=>`<div>${r}</div>`).join('');
}
function buildCalcFallback(d){
  try{
    const aadt = (d?.map?.aadt_used?.aadt) || (+( $("aadtOverride").value || 0)) || null;
    const mpd = +( $("mpds").value || 0 );
    const diesel = +( $("diesel").value || 0 );
    if(!aadt) return null;
    const ceiling = aadt * 0.02 * 8 * 30;
    const mpd_cap = (mpd + diesel) * 25 * 12 * 30; // UI rough
    const after_cap = Math.min(ceiling, mpd_cap);
    const price = getPricePosition()==='below'?1.10:(getPricePosition()==='above'?0.90:1.00);
    const v = after_cap * price;
    return { aadt, ceiling, regular_mpd: mpd, diesel_mpd: diesel, mpd_cap, after_cap, low: Math.round(v), high: Math.round(v*1.06), year2: Math.round(v*1.027), year3: Math.round(v*1.027*1.0125) };
  }catch{return null;}
}
function renderMathFallback(calc){
  if(!calc){ $("mathTable").innerHTML = '<em>— (no calc available)</em>'; return; }
  const rows = [
    `<b>Baseline ceiling</b> = AADT ${fmt(calc.aadt)} × 2% × 8 × 30 = <b>${fmt(calc.ceiling)}</b>`,
    `Capacity cap (MPDs ${calc.regular_mpd}+${calc.diesel_mpd} diesel): <b>${fmt(calc.mpd_cap)}</b>`,
    `After cap: <b>${fmt(calc.after_cap)}</b>`,
    `Pricing factor applied`,
    `<b>Final (LOW)</b>: <b>${fmt(calc.low)}</b> • Range: ${fmt(calc.low)}–${fmt(calc.high)} • Y2: ${fmt(calc.year2)} • Y3: ${fmt(calc.year3)}`
  ];
  $("mathTable").innerHTML = rows.map(r=>`<div>${r}</div>`).join('');
}

/* -------------------- Fallback detection -------------------- */
function isFallbackAADT(d){ const m = d?.inputs?.aadt_components?.method || d?.map?.aadt_used?.method || ""; return m === "fallback_no_dot_found"; }

/* -------------------- Rendering (Estimate) -------------------- */
function renderAll(d){
  $("estNum").textContent = fmt(d.estimate?.low ?? d.low ?? 0);
  const rangeTxt = d.estimate?.range || (d.low!=null && d.high!=null ? `${fmt(d.low)}–${fmt(d.high)}` : "—");
  $("estRange").textContent = "Full range: " + rangeTxt;
  $("y2").textContent = fmt(d.estimate?.year2 ?? d.year2 ?? 0);
  $("y3").textContent = fmt(d.estimate?.year3 ?? d.year3 ?? 0);

  const fallback = isFallbackAADT(d);
  const usedRec  = d?.map?.aadt_used || {};
  const usedVal  = usedRec?.aadt ?? d?.inputs?.aadt_used ?? null;
  if (fallback && usedVal) { $("aadtBanner").textContent = `AADT: ${fmt(usedVal)} vehicles/day (fallback)`; $("fallbackChip").style.display = "inline-flex"; }
  else { $("aadtBanner").textContent = d.aadtText || (usedVal ? `AADT: ${fmt(usedVal)} vehicles/day` : "—"); $("fallbackChip").style.display = "none"; }

  if (d.calc_breakdown) renderMathFromServer(d);
  else renderMathFallback(buildCalcFallback(d));

  $("compLine").textContent = d.competitionText || "—";

  const hasDevs = Array.isArray(d.csv) && d.csv.length > 0;
  if (hasDevs) {
    const lines = d.csv.slice(0,6).map(x => {
      const nm = esc(x.name || ""); const st = esc(x.status || ""); const dtl = x.details ? ` • ${esc(x.details)}` : ""; const dt  = x.date ? ` • ${esc(x.date)}` : "";
      return `${nm}${st ? ` • ${st}` : ''}${dtl}${dt}`;
    }).join(" // ");
    $("stopText").innerHTML = `Development flagged: <b>${lines}</b>`;
    $("stopBox").style.display = "block";
    $("devs").innerHTML = "<ul>"+d.csv.map(x => `<li>${esc(x.name||'')} • ${esc(x.status||'')}${x.details?` • ${esc(x.details)}`:''}${x.date?` • ${esc(x.date)}`:''}</li>`).join("")+"</ul>";
  } else { $("stopBox").style.display = "none"; $("devs").innerHTML = "<em>No developments flagged</em>"; }

  $("summary").textContent = (d.summary || "").replace(/\s{2,}/g," ").trim() || "—";

  initOrUpdateMainMap(d.map);
  if (d?.map?.competitor_radius_mi) $("mapTitle").textContent = `Map: Site & competitors (${d.map.competitor_radius_mi} mi) + AADT dots + ⭐ AADT used`;

  if (d?.map?.site) {
    fetch(`/aadt/nearby?lat=${encodeURIComponent(d.map.site.lat)}&lon=${encodeURIComponent(d.map.site.lon)}&radiusMi=1`)
      .then(r => r.json()).then(j => {
        if (j.ok) { initOrUpdateAADTMap(d.map.site, j.items, d.map.aadt_used || null); renderAADTTable(j.items);
          const st = j.state || "NC";
          const srcMap = { NC: "NCDOT AADT Stations (official)", VA: "VDOT Traffic Volume ADT (official)", DC: "DDOT 2023 Traffic Volume (official)", FL: "FDOT AADT (TDA/RCI) (official)" };
          $("aadtSourceLine").textContent = "Source: " + (srcMap[st] || "official state AADT");
        }
      }).catch(()=>{});
  }
  showRating(addrInput.value.trim());
}

/* -------------------- Rating helpers -------------------- */
async function resolvePlaceIdIfNeeded(address){
  if (selectedPlaceId) return selectedPlaceId;
  try {
    const bias = mapReady && map ? (()=>{ const c = map.getCenter(); return `&lat=${encodeURIComponent(c.lat)}&lon=${encodeURIComponent(c.lng)}&radius=50000`; })() : "";
    const r = await fetch("/google/findplace?input=" + encodeURIComponent(address) + bias);
    const j = await r.json();
    if (j.ok && j.place_id) { selectedPlaceId = j.place_id; return j.place_id; }
  } catch {}
  return null;
}
async function showRating(address){
  let rating = null, total = null;
  const pid = await resolvePlaceIdIfNeeded(address);
  if (pid) {
    try { const r = await fetch("/google/rating?place_id=" + encodeURIComponent(pid)); const j = await r.json(); if (j.ok) { rating = j.rating ?? null; total = j.total ?? null; } } catch {}
  }
  if ((rating == null || rating === undefined) && selectedCoords) {
    try { const r2 = await fetch("/google/rating_by_location?lat=" + encodeURIComponent(selectedCoords.lat) + "&lon=" + encodeURIComponent(selectedCoords.lon));
      const j2 = await r2.json(); if (j2.ok) { rating = j2.rating ?? null; total = j2.total ?? null; } } catch {}
  }
  $("ratingLine").innerHTML = (rating != null && rating !== undefined) ? `\u2B50 ${rating} (${total||0} reviews)` : "—";
}

/* -------------------- Autocomplete (always on) -------------------- */
function hideAc(){ acBox.style.display = "none"; acActive = -1; }
function rankAutocompleteItems(q, items){
  const Q = q.trim().toLowerCase();
  const queryHasDigits = /\d/.test(Q);
  return [...items].sort((a,b)=>{
    const A = (a.display||"").toLowerCase(), B = (b.display||"").toLowerCase();
    const aw = Number.isFinite(a.score)?a.score:(a.type==="Google"?1.2:0.8);
    const bw = Number.isFinite(b.score)?b.score:(b.type==="Google"?1.2:0.8);
    const aStarts = A.startsWith(Q)?3: (A.includes(Q)?1:0);
    const bStarts = B.startsWith(Q)?3: (B.includes(Q)?1:0);
    const aIdx = A.indexOf(Q); const bIdx = B.indexOf(Q);
    const aPen = aIdx>=0 ? aIdx/40 : 1.5;
    const bPen = bIdx>=0 ? bIdx/40 : 1.5;
    const aHead = (a.display||"").split(",")[0];
    const bHead = (b.display||"").split(",")[0];
    const aDigits = queryHasDigits && /\d/.test(aHead) ? 0.6 : 0;
    const bDigits = queryHasDigits && /\d/.test(bHead) ? 0.6 : 0;
    const as = aw + aStarts - aPen + aDigits;
    const bs = bw + bStarts - bPen + bDigits;
    return bs - as;
  });
}
function renderAc(list){
  if(!list.length){ hideAc(); return; }
  acBox.innerHTML = list.map((it,i) =>
    `<div class="ac-item${i===acActive?" active":""}" data-i="${i}">${esc(it.display)} <span class="badge">${it.type}</span></div>`
  ).join("");
  [...acBox.children].forEach(el => el.onclick = () => chooseAc(+el.dataset.i));
  acBox.style.display = "block";
}
async function googleSearch(q){
  try {
    const bias = mapReady && map ? (()=>{ const c = map.getCenter(); return `&lat=${encodeURIComponent(c.lat)}&lon=${encodeURIComponent(c.lng)}&radius=50000`; })() : "";
    const r = await fetch("/google/autocomplete?input=" + encodeURIComponent(q) + bias);
    const j = await r.json();
    if(!j.ok) return [];
    return (j.items||[]).map(it => ({...it, type:"Google", score:1.3}));
  } catch { return []; }
}
async function nominatimSearch(q){
  try {
    const r = await fetch("https://nominatim.openstreetmap.org/search?format=json&addressdetails=1&limit=6&countrycodes=us&q=" + encodeURIComponent(q));
    const a = await r.json();
<<<<<<< HEAD
    const queryHasDigits = /\d/.test(q);
    const preciseTypes = new Set(["house","residential","apartments","building","yes","detached","commercial","industrial","retail"]);
    return a.map(row => {
      const formatted = formatNominatimDisplay(row) || row.display_name || "";
      const head = formatted.split(",")[0];
      if (!formatted.trim()) return null;
      const addr = row.address || {};
      const hasExplicitNumber = Boolean(addr.house_number || addr.house_name);
      const lat = Number.parseFloat(row.lat);
      const lon = Number.parseFloat(row.lon);
      if (!Number.isFinite(lat) || !Number.isFinite(lon)) return null;
      const headHasDigits = /\d/.test(head);
      const digitsWeight = queryHasDigits ? (headHasDigits ? 0.25 : -0.15) : 0;
      const preciseBonus = hasExplicitNumber ? 0.25 : 0;
      const typeBonus = preciseTypes.has(row.type) ? 0.15 : 0;
      return {
        type:"OSM",
        display: formatted,
        lat,
        lon,
        score: 0.55 + preciseBonus + typeBonus + digitsWeight
      };
    }).filter(Boolean);
=======
    return a.map(row => ({ type:"OSM", display: formatNominatimDisplay(row) || row.display_name, lat:+row.lat, lon:+row.lon, score:0.7 }));
>>>>>>> 2926e860
  } catch { return []; }
}
function chooseAc(i){
  const it = acItems[i]; if (!it) return;
  acRequestToken++; // cancel any in-flight autocomplete responses
  lastSelectedDisplay = it.display || "";
  const coords = (Number.isFinite(it.lat) && Number.isFinite(it.lon)) ? { lat: it.lat, lon: it.lon } : null;
  selectedCoords = coords || null; selectedPlaceId = it.place_id || null;
  skipNextInputReset = true;
  addrInput.value = it.display;
  hideAc();
  setTimeout(() => { skipNextInputReset = false; }, 0);
  if (coords && mapReady) { map.setView([coords.lat, coords.lon], 15); if (cmpShow.checked) refreshCompetitors(); }
}
addrInput.addEventListener("input", () => {
  const q = addrInput.value.trim();
  if (!skipNextInputReset) { selectedCoords = null; selectedPlaceId = null; }
  skipNextInputReset = false;
  lastSelectedDisplay = q; // keep current typed text (used to extract road if user doesn't click a suggestion)
  const requestId = ++acRequestToken;
  if (q.length < 2) { hideAc(); return; }
  const resultState = { google: [], osm: [] };
  const applyResults = () => {
    if (requestId !== acRequestToken) return;
    if (addrInput.value.trim() !== q) return;
    const ranked = rankAutocompleteItems(q, [...resultState.google, ...resultState.osm]);
    acItems = ranked.slice(0, 8);
    acActive = acItems.length ? 0 : -1;
    renderAc(acItems);
  };

  googleSearch(q).then((items)=>{ resultState.google = items || []; applyResults(); });
  nominatimSearch(q).then((items)=>{ resultState.osm = items || []; applyResults(); });
});
addrInput.addEventListener("keydown", (e) => {
  if (acBox.style.display !== "none" && acItems.length) {
    if (e.key === "ArrowDown") { e.preventDefault(); acActive = Math.min(acActive+1, acItems.length-1); renderAc(acItems); }
    if (e.key === "ArrowUp")   { e.preventDefault(); acActive = Math.max(acActive-1, 0); renderAc(acItems); }
    if (e.key === "Enter")     { e.preventDefault(); chooseAc(Math.max(0, acActive)); }
  } else if (e.key === "Enter") {
    e.preventDefault(); onEstimateClick();
  }
});
document.addEventListener("keydown", (e) => { if (e.key === "Escape") hideAc(); });
document.addEventListener("pointerdown", (e) => { if (e.target !== addrInput && !acBox.contains(e.target)) hideAc(); });

/* -------------------- Competitors live layer -------------------- */
const COMP_API = "/api/competitors";
const CMP_MIN_MI = 0.5, CMP_MAX_MI = 2.0;
let cmpMarkers = [], cmpClusterGroup = null, cmpHeatLayer = null, cmpCache = new Map();
let cmpBrandSet = new Set(), cmpActiveBrands = new Set(); const BRAND_COLORS = {};
function colorForBrand(b){ if(!b) return "#9aa4b2"; if(!BRAND_COLORS[b]){ let h=0; for(let i=0;i<b.length;i++) h=(h*31 + b.charCodeAt(i))%360; BRAND_COLORS[b] = `hsl(${h},70%,58%)`; } return BRAND_COLORS[b]; }
function mapRadiusMi(){ if (!mapReady || !map) return 1.0; const b = map.getBounds(), c = b.getCenter(); const meters = map.distance(c, b.getNorthEast()); return Math.max(CMP_MIN_MI, Math.min(CMP_MAX_MI, meters / 1609.344)); }
function keyFor(c, r){ const q = (x,n)=>Math.round(x*Math.pow(10,n))/Math.pow(10,n); return `${q(c.lat,4)},${q(c.lon,4)}:${q(r,1)}`; }
function clearLiveMarkers(){ if (cmpClusterGroup){ cmpClusterGroup.clearLayers(); } cmpMarkers.forEach(m => map.removeLayer(m)); cmpMarkers = []; cmpBrandSet.clear(); }
function isBrandAllowed(b){ return cmpActiveBrands.size === 0 || cmpActiveBrands.has(b||"Unknown"); }
function updateLegendAndFilters(){
  const brands = [...cmpBrandSet].sort((a,b)=>a.localeCompare(b));
  brandLegend.innerHTML = brands.map(b => `<span><span class="cmp-dot" style="background:${colorForBrand(b)}"></span> ${esc(b)}</span>`).join("");
  if (brands.length === 0) { brandFilters.innerHTML = '<span class="subtle">No brands yet.</span>'; return; }
  brandFilters.innerHTML = brands.map(b=>{
    const checked = (cmpActiveBrands.size===0 || cmpActiveBrands.has(b)) ? "checked" : "";
    return `<label class="chip"><input type="checkbox" class="bf" data-brand="${esc(b)}" ${checked}> ${esc(b)}</label>`;
  }).join("");
}
function updateLiveStats(){
  const b = map.getBounds(); let total=0; const counts=new Map();
  for (const m of cmpMarkers){
    const allowed = isBrandAllowed(m.__brand);
    if (!allowed) continue;
    const latlng = m.getLatLng();
    if (!b || b.contains(latlng)) { total++; counts.set(m.__brand, (counts.get(m.__brand)||0)+1); }
  }
  $("liveCount").textContent = fmt(total);
  $("liveUnique").textContent = fmt(counts.size);
  const rows = [...counts.entries()].sort((a,b)=>b[1]-a[1]).slice(0,16).map(([br,n])=>`<div><span class="cmp-dot" style="background:${colorForBrand(br)}"></span> ${esc(br)} — <b>${fmt(n)}</b></div>`);
  $("liveBreakdown").innerHTML = rows.join("") || '<span class="subtle">No competitors visible.</span>';
}
function markerHTML(brand){ return `<span class="cmp-dot" style="background:${colorForBrand(brand)}"></span>`; }
function makeMarker(lat, lon, brand, name, addr){ const icon = L.divIcon({ className:"", html: markerHTML(brand), iconSize:[10,10], iconAnchor:[5,5] }); const m = L.marker([lat,lon], { icon, title: `${brand||"Brand"} — ${name||""}`, keyboard:false }); m.__brand = brand || "Unknown"; m.bindPopup(`<b>${esc(brand||"Brand")}</b> — ${esc(name||"")}<div class="small" style="opacity:.8">${esc(addr||"")}</div>`); return m; }
async function fetchCompetitorsForView(){
  if (!mapReady) return null;
  const b = map.getBounds(), c = b.getCenter(); const rMi = mapRadiusMi(); const key = keyFor({lat:c.lat, lon:c.lon}, rMi);
  const cached = cmpCache.get(key); const headers = {}; if (cached?.etag) headers["If-None-Match"] = cached.etag;
  $("cmpStatus").textContent = `Loading… (~${rMi.toFixed(1)} mi)`;
  try {
    const res = await fetch(`${COMP_API}?lat=${encodeURIComponent(c.lat)}&lon=${encodeURIComponent(c.lng)}&radiusMi=${encodeURIComponent(rMi.toFixed(2))}`, { headers });
    if (res.status === 304 && cached?.geo) { $("cmpStatus").textContent = `Ready (cached)`; return cached.geo; }
    if (!res.ok) throw new Error(`HTTP ${res.status}`);
    const etag = res.headers.get("ETag") || null; const geo = await res.json(); cmpCache.set(key, { etag, geo });
    $("cmpStatus").textContent = `Ready`; return geo;
  } catch (e) { $("cmpStatus").textContent = `Load failed`; return null; }
}
function applyBrandFilterAndRedraw(){
  if (cmpCluster.checked && window.L && L.MarkerClusterGroup) { if (!cmpClusterGroup) cmpClusterGroup = L.markerClusterGroup(); cmpClusterGroup.clearLayers(); }
  else { if (cmpClusterGroup) { map.removeLayer(cmpClusterGroup); cmpClusterGroup = null; } }
  const visible = [];
  for (const m of cmpMarkers) {
    const allowed = isBrandAllowed(m.__brand);
    if (!cmpClusterGroup) { if (allowed) { if (!map.hasLayer(m)) m.addTo(map); } else { if (map.hasLayer(m)) map.removeLayer(m); } }
    if (allowed) visible.push(m);
  }
  if (cmpClusterGroup) { cmpMarkers.forEach(m => { if (map.hasLayer(m)) map.removeLayer(m); }); cmpClusterGroup.addLayers(visible); if (!map.hasLayer(cmpClusterGroup)) cmpClusterGroup.addTo(map); }
  if (cmpHeat.checked && window.L && L.heatLayer) {
    const pts = []; const bounds = map.getBounds();
    for (const m of visible) { const latlng = m.getLatLng(); if (!bounds || bounds.contains(latlng)) pts.push([latlng.lat, latlng.lng, 0.7]); }
    if (!cmpHeatLayer) cmpHeatLayer = L.heatLayer(pts, { radius: 24, blur: 18, maxZoom: 18 }); else cmpHeatLayer.setLatLngs(pts);
    if (!map.hasLayer(cmpHeatLayer)) cmpHeatLayer.addTo(map);
  } else { if (cmpHeatLayer && map.hasLayer(cmpHeatLayer)) map.removeLayer(cmpHeatLayer); }
  updateLegendAndFilters(); updateLiveStats();
}
async function refreshCompetitors(){
  const geo = await fetchCompetitorsForView(); if (!geo || !Array.isArray(geo.features)) return;
  if (cmpHeatLayer && map.hasLayer(cmpHeatLayer)) map.removeLayer(cmpHeatLayer);
  clearLiveMarkers();
  for (const f of geo.features){
    const g = f.geometry, p = f.properties || {}; const coords = Array.isArray(g?.coordinates) ? g.coordinates : null;
    if (!coords || coords.length < 2) continue; const lon = +coords[0], lat = +coords[1];
    if (!Number.isFinite(lat) || !Number.isFinite(lon)) continue;
    const brand = p.brand || "Unknown"; const m = makeMarker(lat, lon, brand, p.name, p.address);
    cmpMarkers.push(m); cmpBrandSet.add(brand);
  }
  if (map.hasLayer(serverCompLayer)) map.removeLayer(serverCompLayer);
  updateLegendAndFilters(); applyBrandFilterAndRedraw();
}
cmpShow.addEventListener("change", () => {
  if (cmpShow.checked) { if (!mapReady) initMap(); refreshCompetitors(); }
  else {
    if (cmpHeatLayer && map.hasLayer(cmpHeatLayer)) map.removeLayer(cmpHeatLayer);
    if (cmpClusterGroup) { cmpClusterGroup.clearLayers(); map.removeLayer(cmpClusterGroup); }
    cmpMarkers.forEach(m => map.removeLayer(m));
    if (!map.hasLayer(serverCompLayer)) serverCompLayer.addTo(map);
    $("cmpStatus").textContent = "—";
  }
});
cmpHeat.addEventListener("change", applyBrandFilterAndRedraw);
cmpCluster.addEventListener("change", applyBrandFilterAndRedraw);
$("brandFilters").addEventListener("change", (e)=>{
  const t = e.target;
  if (t && t.matches('input.bf[data-brand]')){
    const b = t.getAttribute("data-brand");
    if (t.checked) cmpActiveBrands.add(b); else cmpActiveBrands.delete(b);
    applyBrandFilterAndRedraw();
  }
});
$("brandsClear").addEventListener("click", () => { cmpActiveBrands.clear(); updateLegendAndFilters(); applyBrandFilterAndRedraw(); });
$("brandsAll").addEventListener("click", () => { cmpActiveBrands = new Set(cmpBrandSet); updateLegendAndFilters(); applyBrandFilterAndRedraw(); });

/* -------------------- Main actions -------------------- */
function tidyUI(){ hideAc(); }
async function onEstimateClick(){
  if(!addrInput.value.trim() && !selectedCoords){ alert("Please select a valid address first."); return; }
  try {
    $("go").disabled = true; setOverlayWorking("Working…"); tidyUI();
    const resp = await callEstimate();
    if (!resp || resp.ok !== true) { alert("Estimate failed: " + (resp?.status || "Unknown error")); return; }
    renderAll(resp); pills();
    if (cmpShow.checked && map && serverCompLayer && map.hasLayer(serverCompLayer)) { map.removeLayer(serverCompLayer); }
  } catch (e) { alert("Error: " + (e?.message || e)); }
  finally { $("go").disabled = false; clearOverlay(); }
}
$("go").addEventListener("click", onEstimateClick);
addrInput.addEventListener("keydown", (e)=>{ if(e.key==="Enter" && (acBox.style.display==="none" || !acItems.length)){ e.preventDefault(); onEstimateClick(); } });

/* -------------------- PDF export (server-side) -------------------- */
document.getElementById("exportPDF").addEventListener("click", async ()=>{
  try{
    if(!addrInput.value.trim() && !selectedCoords){ alert("Please select a valid address first."); return; }
    const body = {
      address: addrInput.value.trim(),
      mpds: +document.getElementById("mpds").value || 0,
      diesel: +document.getElementById("diesel").value || 0,
      aadtOverride: +(document.getElementById("aadtOverride").value || "") || null,
      advanced: { price_position: getPricePosition(), flags: getFlags(), extra: collectExtras() },
      enteredRoad: parseRoadFromDisplay(lastSelectedDisplay || addrInput.value.trim())
    };
    if (selectedCoords) { body.siteLat = selectedCoords.lat; body.siteLon = selectedCoords.lon; }
    setOverlayWorking("Building PDF report…");
    const resp = await fetch("/report/pdf", { method: "POST", headers: { "Content-Type": "application/json" }, body: JSON.stringify(body) });
    if (!resp.ok) { const t = await resp.text().catch(()=>null); throw new Error("Server PDF failed: " + (t || resp.statusText)); }
    const blob = await resp.blob(); const url = URL.createObjectURL(blob); const a = document.createElement("a");
    a.href = url; a.download = "FuelIQ_Site_Report.pdf"; a.click(); URL.revokeObjectURL(url);
  }catch(e){ alert("PDF export failed: " + (e?.message || e)); }
  finally{ clearOverlay(); }
});

/* -------------------- Init -------------------- */
document.addEventListener("DOMContentLoaded", async () => {
  try { const r = await fetch("/google/status"); const j = await r.json(); $("apiStatus").textContent = j.ok ? "API: Google — Working" : `API: Google — ${j.status}`; }
  catch { $("apiStatus").textContent = "API: Google — unavailable"; }
  initMap();
});
  </script>
</body>
</html><|MERGE_RESOLUTION|>--- conflicted
+++ resolved
@@ -281,7 +281,6 @@
 function formatNominatimDisplay(row){
   if(!row) return "";
   const addr = row.address || {};
-<<<<<<< HEAD
   const baseHead = String(row.display_name || "").split(",")[0].trim();
   const altHead = String(row.name || "").trim();
   const road = addr.road || addr.residential || addr.pedestrian || addr.path || addr.cycleway || addr.footway || "";
@@ -315,7 +314,6 @@
   if (chosen) return chosen;
   if (tail) return tail;
   return row.display_name || altHead || "";
-=======
   const street = (()=>{
     const road = addr.road || addr.residential || addr.pedestrian || addr.path || addr.cycleway || addr.footway;
     const house = addr.house_number || addr.house_name || "";
@@ -331,7 +329,6 @@
   if (street) return street;
   if (tail) return tail;
   return row.display_name || "";
->>>>>>> 2926e860
 }
 function setOverlayWorking(msg="Working…"){ overlay.textContent = msg; overlay.style.display = "flex"; }
 function clearOverlay(){ overlay.style.display = "none"; }
@@ -663,7 +660,6 @@
   try {
     const r = await fetch("https://nominatim.openstreetmap.org/search?format=json&addressdetails=1&limit=6&countrycodes=us&q=" + encodeURIComponent(q));
     const a = await r.json();
-<<<<<<< HEAD
     const queryHasDigits = /\d/.test(q);
     const preciseTypes = new Set(["house","residential","apartments","building","yes","detached","commercial","industrial","retail"]);
     return a.map(row => {
@@ -687,9 +683,7 @@
         score: 0.55 + preciseBonus + typeBonus + digitsWeight
       };
     }).filter(Boolean);
-=======
     return a.map(row => ({ type:"OSM", display: formatNominatimDisplay(row) || row.display_name, lat:+row.lat, lon:+row.lon, score:0.7 }));
->>>>>>> 2926e860
   } catch { return []; }
 }
 function chooseAc(i){
