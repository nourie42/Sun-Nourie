<!doctype html>
<html lang="en">
<head>
  <meta charset="utf-8" />
  <meta name="viewport" content="width=device-width,initial-scale=1" />
  <title>Sunoco, LP Fuel IQ - Fuel Site Analyzer</title>

  <!-- Leaflet -->
  <link rel="stylesheet" href="https://unpkg.com/leaflet@1.9.4/dist/leaflet.css" crossorigin="">
  <script src="https://unpkg.com/leaflet@1.9.4/dist/leaflet.js" crossorigin></script>

  <!-- Optional: MarkerCluster + Heatmap -->
  <link rel="stylesheet" href="https://unpkg.com/leaflet.markercluster@1.5.3/dist/MarkerCluster.css">
  <link rel="stylesheet" href="https://unpkg.com/leaflet.markercluster@1.5.3/dist/MarkerCluster.Default.css">
  <script src="https://unpkg.com/leaflet.markercluster@1.5.3/dist/leaflet.markercluster.js"></script>
  <script src="https://unpkg.com/leaflet.heat/dist/leaflet-heat.js"></script>

  <style>
    :root { --bg:#0b0e15; --panel:#111725; --panel2:#0f1421; --line:#263145; --text:#eaeef7; --muted:#97a3b8; --brand:#0ea5e9; --brand2:#22d3ee; --pill:#0f1929; }
    *{ box-sizing:border-box; }
    body{ background:var(--bg); color:var(--text); font-family: ui-sans-serif, system-ui, -apple-system, Segoe UI, Roboto, Helvetica, Arial, sans-serif; margin:0; padding-bottom:84px; }
    .wrap{ max-width:1120px; margin:24px auto; padding:0 16px; }
    header{ display:flex; align-items:center; gap:14px; margin-bottom:6px; }
    header h1{ font-size:28px; margin:0; letter-spacing:.2px; }
    .build{ margin-left:auto; font-size:12px; color:#8aa2c0; }
    .instructions{ margin:4px 0 12px; color:#cfe3ff; font-size:13px; }

    .card{ background:linear-gradient(180deg,var(--panel),var(--panel2)); border:1px solid var(--line); border-radius:12px; padding:16px; margin:12px 0; }
    label{ display:block; font-weight:600; margin:8px 0 6px; color:#d8e3f6; }
    input, select, textarea{ width:100%; padding:12px; border-radius:10px; border:1px solid var(--line); background:#0b1220; color:#eaeef7; }
    textarea{ min-height:96px; resize:vertical; }
    button{ background:linear-gradient(135deg,var(--brand),var(--brand2)); color:#fff; border:0; padding:12px 16px; border-radius:10px; font-weight:700; cursor:pointer; }
    button:disabled{ opacity:.6; cursor:not-allowed; }

    .row{ display:grid; grid-template-columns:1.6fr repeat(4,minmax(0,0.6fr)) minmax(0,1fr); gap:12px; align-items:start; }
    .input-row > div{ display:flex; flex-direction:column; }
    .input-row label{ min-height:38px; display:flex; align-items:flex-end; }
    .input-row button{ margin-top:auto; }
    @media (min-width:981px){ .input-row label{ white-space:nowrap; } }
    @media (max-width:980px){ .row{ grid-template-columns:1fr; } }

    .toolbar{ display:flex; gap:12px; align-items:center; flex-wrap:wrap; margin-top:12px; }
    .notes-toolbar{ flex-direction:column; align-items:stretch; }
    .notes-toolbar textarea{ margin-top:6px; }
    .muted{ color:var(--muted); }
    .subtle{ font-size:12px; opacity:.9; }

    #map,#aadtMap{ height:420px; border-radius:12px; border:1px solid var(--line); position: relative; }
    #overlay{ position:absolute; inset:0; display:flex; align-items:center; justify-content:center; background:rgba(11,14,21,.55); border-radius:12px; font-weight:800; color:#cde9ff; font-size:18px; padding:20px; text-align:center; display:none; }

    #svWrap{ margin-top:10px; }
    #sv{ width:100%; height:380px; border:0; border-radius:12px; border:1px solid var(--line); background:#0b1220; }

    .ac-wrap{ position:relative; }
    .ac-list{ position:absolute; top:100%; left:0; right:0; z-index:30; margin-top:6px; background:#0b1220; border:1px solid var(--line); border-radius:12px; max-height:320px; overflow:auto; box-shadow: 0 18px 36px rgba(0,0,0,.35); }
    .ac-item{ padding:10px 12px; cursor:pointer; border-bottom:1px solid rgba(255,255,255,.04); }
    .ac-item:last-child{ border-bottom:0; }
    .ac-item:hover, .ac-item.active{ background:#101a2b; }
    .badge{ display:inline-block; font-size:11px; padding:2px 8px; border-radius:999px; border:1px solid var(--line); background:var(--pill); color:#a9c5ff; margin-left:8px; }

    details summary{ cursor:pointer; }
    .adv-line{ display:flex; align-items:center; gap:16px; flex-wrap:wrap; margin-top:12px; }
    .chip{ display:inline-flex; align-items:center; gap:8px; background:#0f1929; border:1px solid var(--line); padding:8px 10px; border-radius:999px; font-size:13px; }
    .chip input{ width:auto; accent-color:#22d3ee; }
    .radio-row{ display:flex; flex-wrap:wrap; gap:10px; margin-top:8px; }

    .hero{ display:flex; justify-content:space-between; align-items:flex-end; gap:12px; }
    .hero .num{ font-size:44px; font-weight:900; letter-spacing:.5px; }
    .hero .sub{ font-size:13px; color:#a9b6d0; }
    .num-row{ display:flex; align-items:center; gap:12px; flex-wrap:wrap; }

    .stop-chip{ display:inline-flex; align-items:center; gap:10px; padding:8px 12px; border-radius:12px; border:2px solid #b91c1c; background:linear-gradient(135deg,#7f1d1d,#991b1b); color:#fff; font-weight:800; box-shadow:0 8px 20px rgba(0,0,0,.3); }
    .stop-chip .stop-icon{ width:34px; height:34px; border-radius:8px; background:#dc2626; border:3px solid #fca5a5; display:flex; align-items:center; justify-content:center; font-weight:900; font-size:11px; }

    .footerbar{ position:fixed; left:0; right:0; bottom:0; background:linear-gradient(180deg,#0c1220,#0a0f1a); border-top:1px solid var(--line); padding:10px 16px; display:flex; justify-content:center; align-items:center; flex-wrap:wrap; gap:12px; z-index:50; }

    .aadt-tabs { display:flex; align-items:center; gap:8px; flex-wrap:wrap; margin:8px 0 12px; }
    .aadt-tab { display:inline-block; padding:8px 12px; border-radius:999px; border:1px solid var(--line); background:var(--pill); color:#fff; text-decoration:none; font-weight:700; font-size:13px; letter-spacing:.2px; }
    .aadt-tab:hover { background:#101a2b; }

    .stop-alert { display:none; position:sticky; top:0; z-index:60; margin-bottom:12px; }
    .stop-inner { display:flex; align-items:center; gap:14px; padding:12px 14px; border-radius:12px; border:2px solid #b91c1c; background:linear-gradient(135deg,#7f1d1d,#991b1b); color:#fff; box-shadow:0 12px 24px rgba(0,0,0,.35); }
    .stop-sign { width:52px; height:52px; flex:0 0 52px; border-radius:12px; background:#dc2626; border:4px solid #fca5a5; display:flex; align-items:center; justify-content:center; font-weight:900; font-size:14px; }

    table { width:100%; border-collapse: collapse; }
    th, td { text-align:left; border-bottom:1px solid rgba(255,255,255,.06); padding:8px 6px; }
    th { font-size:12px; color:#cfd8ea; }
    tr:hover { background: rgba(255,255,255,.03); }
    .small { font-size:12px; color:#a9b6d0; }

    .cmp-dot{ display:inline-block; width:10px; height:10px; border-radius:50%; box-shadow:0 0 8px rgba(255,255,255,.18) inset; border:1px solid rgba(0,0,0,.35); }
    #go { width:100%; padding:16px; font-size:18px; margin-top:auto; }
    #refreshAfterChange { width:100%; margin-top:8px; }
    #startOver { width:100%; margin-top:8px; }
  </style>
</head>
<body>
  <div class="wrap">
    <header>
      <h1>Sunoco, LP Fuel IQ - Fuel Site Analyzer</h1>
      <span class="build">UI v2025‑10‑03</span>
      <a href="developments.html" style="padding:8px 14px; background:#22d3ee; border-radius:8px; color:#00121e; font-weight:600; text-decoration:none;">Developments Search</a>
      <a href="PA_Signals_AADT_Radius_Map_Final_Generated.html" style="padding:8px 14px; background:#f87171; border-radius:8px; color:#00121e; font-weight:600; text-decoration:none;">PA AADT Map</a>
      <a href="Scraper.html" style="padding:8px 14px; background:#34d399; border-radius:8px; color:#00121e; font-weight:600; text-decoration:none;">Prospector</a>
    </header>

    <div id="stopBox" class="stop-alert">
      <div class="stop-inner">
        <div class="stop-sign">STOP</div>
        <div id="stopText" style="font-weight:800;">Major development identified.</div>
      </div>
    </div>

    <nav class="aadt-tabs" aria-label="State AADT Quick Links">
      <span class="muted">State AADT Quick Links:</span>
      <a class="aadt-tab" href="https://opendata.dc.gov/datasets/DCGIS::2023-traffic-volume/explore" target="_blank" rel="noopener noreferrer">DC</a>
      <a class="aadt-tab" href="https://gis-fdot.opendata.arcgis.com/datasets/annual-average-daily-traffic-tda/explore" rel="noopener noreferrer">FL</a>
      <a class="aadt-tab" href="https://gdottrafficdata.drakewell.com/publicmultinodemap.asp" target="_blank" rel="noopener noreferrer">GA</a>
      <a class="aadt-tab" href="https://mhd.public.ms2soft.com/tcds/tsearch.asp?loc=Mhd&mod" target="_blank" rel="noopener noreferrer">MA</a>
      <a class="aadt-tab" href="https://nysdottrafficdata.drakewell.com/publicmultinodemap.asp" target="_blank" rel="noopener noreferrer">NY</a>
      <a class="aadt-tab" href="https://scdottrafficdata.drakewell.com/publicmultinodemap.asp" target="_blank" rel="noopener noreferrer">SC</a>
      <a class="aadt-tab" href="https://www.arcgis.com/apps/webappviewer/index.html?id=35e4c06de0f84a9c9f3fe18e67cd2c92" target="_blank" rel="noopener noreferrer">VA</a>
      <a class="aadt-tab" href="https://ncdot.public.ms2soft.com/tdms.ui_core/trafficviewer" target="_blank" rel="noopener noreferrer">NC</a>
    </nav>

    <div class="instructions">
      <b>Instructions:</b> Enter Address, Click <i>Estimate</i>. Do not exit your browser or let your phone screen shut off until results are ready. Click <i>Advanced Options</i> to make changes.
    </div>

    <div class="card">
      <div class="row input-row">
        <div>
          <label>Site Search</label>
          <div class="ac-wrap">
            <input id="addr" placeholder="Enter business or address" autocomplete="off" />
            <div id="ac" class="ac-list" style="display:none;"></div>
          </div>
          <div class="muted subtle" style="margin-top:6px" id="apiStatus">API Status: checking…</div>
        </div>
        <div><label>Regular MPDs</label><input id="mpds" type="number" value="3" min="1"/></div>
        <div><label>Diesel MPDs</label><input id="diesel" type="number" value="0" min="0"/></div>
        <div><label>Traffic pull %</label><input id="trafficPullPct" type="number" min="0" step="0.1" placeholder="Default 2"/></div>
        <div><label>Gallons per fill</label><input id="gallonsPerFill" type="number" min="0" step="0.1" placeholder="Default 8"/></div>
        <div>
          <label>AADT Confirmation*Required</label>
          <input id="aadtOverride" type="number" min="1"/>
          <button id="go">Estimate</button>
          <button id="refreshAfterChange" type="button">Re-Check After Changes</button>
<<<<<<< HEAD
          <button id="startOver" type="button">Start Over</button>
=======
        </div>
      </div>
      <div style="margin-top:10px;">
        <b>Actual Comp Within 1.5 Miles</b>
        <div class="adv-line" style="margin-top:8px; align-items:flex-start;">
          <div style="flex:1; min-width:220px;">
            <label>Known competitors (total)</label>
            <input id="actualCompTotal" type="number" min="0" step="1" placeholder="Auto from map" />
            <div class="muted subtle">Optional override of detected competitor count for calculations.</div>
          </div>
          <div style="flex:1; min-width:220px;">
            <label>Big box competitors</label>
            <input id="actualCompHeavy" type="number" min="0" step="1" placeholder="Auto from map" />
            <div class="muted subtle">Subset of total (e.g., Sam's, Costco, Walmart fuel).</div>
          </div>
          <div id="actualCompStatus" class="muted subtle" style="max-width:260px;">
            Using detected competitors. Enter numbers to override and update the gallon estimate.
          </div>
>>>>>>> e3e918f8
        </div>
      </div>
      <div class="toolbar notes-toolbar">
        <label for="siteNotes" class="muted" style="margin:0;">User Entered Site Notes</label>
        <textarea id="siteNotes" placeholder="Add any site-specific observations that should appear in the summary and PDF."></textarea>
        <div class="muted subtle">Notes are saved with the estimate and exported to PDF.</div>
      </div>
    </div>

    <div class="card" id="mathCard">
      <b>Math & Assumptions (always shown)</b>
      <div id="mathTable" class="small" style="margin-top:8px; line-height:1.6">—</div>
    </div>

    <div class="card">
      <details>
        <summary><b>Advanced options</b></summary>
        <div class="adv-line">
          <label class="chip"><input type="checkbox" id="ex_large_dev"> Large residential or commercial developments being built (+7.5%)</label>
          <label class="chip"><input type="checkbox" id="ex_hours18"> Operating hours 18h (−7.5%)</label>
          <label class="chip"><input type="checkbox" id="ex_highincome"> Higher-income trade area (+2.5%)</label>
          <label class="chip"><input type="checkbox" id="ex_lowrating"> Ratings below 4.0 / Poorly run site (−30%)</label>
          <label class="chip"><input type="checkbox" id="ex_competitive_pricing"> Competitive site gas pricing (+10%)</label>
          <label class="chip"><input type="checkbox" id="ex_rural"> Rural Location Bonus (No competition within 3 miles) (+30%)</label>
        </div>
        <div style="margin-top:8px;">
          <label><b>Gas pricing vs area</b></label>
          <div class="radio-row">
            <label class="chip"><input type="radio" name="pricepos" value="below"> Below competition (+10%)</label>
            <label class="chip"><input type="radio" name="pricepos" value="inline" checked> In line (0%)</label>
            <label class="chip"><input type="radio" name="pricepos" value="above"> Above competition (−10%)</label>
          </div>
        </div>
        <div class="adv-line">
          <span class="chip" id="addExtra" style="cursor:pointer;">+ Add adj. (%)</span>
          <span id="activeExtras" class="subtle"></span>
        </div>
        <div id="extraList" style="margin-top:8px;"></div>
      </details>
    </div>

    <div class="card" id="estimateCard">
      <div class="hero">
        <div>
          <div>Adjusted Base Estimate (BASE)</div>
          <div class="num-row">
            <div class="num" id="estNum">—</div>
            <span id="fallbackChip" class="stop-chip" style="display:none;">
              <span class="stop-icon">STOP</span>
              Fallback AADT Used — Verify and Override AADT
            </span>
          </div>
          <div class="sub" id="estRange">Full range: —</div>
        </div>
        <div class="right sub">
          <div>Year-2: <b id="y2">—</b></div>
          <div>Year-3: <b id="y3">—</b></div>
        </div>
      </div>
      <hr/>
      <div id="aadtBanner" class="muted">—</div>
      <div id="compLine" class="muted">—</div>
    </div>

    <div class="card">
      <b>Actual Comp Within 1.5 Miles</b>
      <div class="adv-line" style="margin-top:8px; align-items:flex-start;">
        <div style="flex:1; min-width:220px;">
          <label>Known competitors (total)</label>
          <input id="actualCompTotal" type="number" min="0" step="1" placeholder="Auto from map" />
          <div class="muted subtle">Optional override of detected competitor count for calculations.</div>
        </div>
        <div style="flex:1; min-width:220px;">
          <label>Big box competitors</label>
          <input id="actualCompHeavy" type="number" min="0" step="1" placeholder="Auto from map" />
          <div class="muted subtle">Subset of total (e.g., Sam's, Costco, Walmart fuel).</div>
        </div>
        <div id="actualCompStatus" class="muted subtle" style="max-width:260px;">
          Using detected competitors. Enter numbers to override and update the gallon estimate.
        </div>
      </div>
    </div>

    <div class="card">
      <b>Competitors (independent layer)</b>
      <div class="adv-line" style="margin-top:4px">
        <label class="chip"><input type="checkbox" id="cmp_show" checked> Show Competitors</label>
        <label class="chip"><input type="checkbox" id="cmp_heat"> Heatmap</label>
        <label class="chip"><input type="checkbox" id="cmp_cluster" checked> Cluster markers</label>
        <span class="subtle" id="cmpStatus">—</span>
      </div>
      <details style="margin-top:8px;">
        <summary><b>Legend</b></summary>
        <div id="brandLegend" class="small" style="display:grid; grid-template-columns:1fr 1fr; gap:6px 14px; margin-top:8px;"></div>
      </details>
    </div>

    <div class="card">
      <b>Brand Filters & Live Stats</b>
      <div id="brandFilters" class="adv-line" style="flex-wrap:wrap; margin-top:8px;">
        <span class="subtle">Load competitors to see brand filters.</span>
      </div>
      <div class="adv-line" style="margin-top:8px;">
        <button id="brandsClear" class="chip" type="button">Clear</button>
        <button id="brandsAll" class="chip" type="button">Select All</button>
      </div>
      <div class="small" style="margin-top:8px; line-height:1.6;">
        <div>Visible competitors in view: <b id="liveCount">0</b></div>
        <div>Unique brands: <b id="liveUnique">0</b></div>
        <div id="liveBreakdown" style="margin-top:6px;"></div>
      </div>
    </div>

    <div class="card">
      <div class="muted" id="mapTitle">Map: Site & competitors (1.5 mi) + AADT dots + ⭐ AADT used</div>
      <div id="map"><div id="overlay" class="muted"></div></div>
      <div id="svWrap"><div class="muted" style="margin-top:10px;">Street View</div><iframe id="sv" loading="lazy" referrerpolicy="no-referrer-when-downgrade"></iframe></div>
    </div>

    <div class="card">
      <div style="display:flex; align-items:center; justify-content:space-between;">
        <div class="muted">AADT Sources (within 1 mile)</div>
        <div id="aadtSourceLine" class="small">Source: state’s official AADT layer</div>
      </div>
      <div id="aadtMap" style="margin-top:8px;"></div>
      <div style="margin-top:10px; overflow:auto;">
        <table id="aadtTable">
          <thead><tr><th>Distance</th><th>AADT (Year)</th><th>Route</th><th>Location</th><th>Source</th></tr></thead>
          <tbody></tbody>
        </table>
      </div>
    </div>

    <div class="card"><div id="devs" class="muted">—</div></div>

    <div class="card"><b>Google Rating</b><div id="ratingLine" class="muted">—</div></div>
    <div class="card"><b>Summary (GPT)</b><div id="summary" class="muted">—</div></div>
  </div>

  <div class="footerbar">
    <button id="exportPDF">Export to PDF</button>
  </div>

  <script>
/* -------------------- Shortcuts -------------------- */
const $ = (id) => document.getElementById(id);
const apiStatus = $("apiStatus"), aadtBanner = $("aadtBanner"), compLine = $("compLine"),
      overlay = $("overlay"), svFrame = $("sv"), outNum = $("estNum"), outRange = $("estRange"),
      outY2 = $("y2"), outY3 = $("y3"), devsBox = $("devs"),
      summaryBox = $("summary"), ratingLine = $("ratingLine"),
      addrInput = $("addr"), acBox = $("ac"), goBtn = $("go"),
      trafficPullInput = $("trafficPullPct"), gallonsPerFillInput = $("gallonsPerFill"),
      aadtOverrideInput = $("aadtOverride"), siteNotesInput = $("siteNotes"),
      actualCompTotalInput = $("actualCompTotal"), actualCompHeavyInput = $("actualCompHeavy"),
      actualCompStatus = $("actualCompStatus"),
      addExtraBtn = $("addExtra"), extraList = $("extraList"), activeExtras = $("activeExtras"),
      ex_large_dev = $("ex_large_dev"), ex_hours18 = $("ex_hours18"), ex_highincome = $("ex_highincome"),
      ex_lowrating = $("ex_lowrating"), ex_competitive_pricing = $("ex_competitive_pricing"),
      ex_rural = $("ex_rural"), aadtSourceLine = $("aadtSourceLine"), mathTableEl = $("mathTable"),
      fallbackChip = $("fallbackChip"), mapTitle = $("mapTitle"),
      exportBtn = $("exportPDF"), refreshBtn = $("refreshAfterChange"), startOverBtn = $("startOver");

/* Competitor UI */
const cmpShow = $("cmp_show"), cmpHeat = $("cmp_heat"), cmpCluster = $("cmp_cluster"), cmpStatus = $("cmpStatus");
const brandLegend = $("brandLegend"), brandFilters = $("brandFilters"), brandsClear = $("brandsClear"), brandsAll = $("brandsAll");
const liveCount = $("liveCount"), liveUnique = $("liveUnique"), liveBreakdown = $("liveBreakdown");

/* State */
let map, layer, serverCompLayer, mapReady = false, selectedCoords = null, selectedPlaceId = null;
let aadtMap, aadtLayer, aadtReady = false;
let acItems = [], acActive = -1; // suggestions & keyboard index
let lastSelectedDisplay = "";     // for extracting road name
let acRequestToken = 0;           // latest autocomplete request id
let skipNextInputReset = false;   // prevent clearing coords when setting value programmatically
let selectedNormalized = null;    // normalized address fields for persistence/server
let lastStoredKey = null;         // dedupe persisted address writes
let baseSummaryText = "";

function updateSummaryDisplay(){
  if (!summaryBox) return;
  const base = (baseSummaryText || "").trim();
  const notes = siteNotesInput ? siteNotesInput.value.trim() : "";
  let text = base;
  if (!text && notes) text = `User Entered Site Notes: ${notes}`;
  summaryBox.textContent = text || "—";
}
if (siteNotesInput) siteNotesInput.addEventListener("input", updateSummaryDisplay);
updateSummaryDisplay();

if (refreshBtn) {
  refreshBtn.addEventListener("click", () => {
    if(!addrInput.value.trim() && !selectedCoords){ alert("Please select a valid address first."); return; }
    if(!updateGoButtonState()){ alert("Please enter an AADT override before re-checking."); return; }
    onEstimateClick();
<<<<<<< HEAD
  });
}
if (startOverBtn) {
  startOverBtn.addEventListener("click", () => {
    window.location.reload();
=======
>>>>>>> e3e918f8
  });
}

/* Utils */
function fmt(n){ return (n??0).toLocaleString(undefined,{maximumFractionDigits:0}); }
function fmtFloat(n){
  if(!Number.isFinite(n)) return "";
  return Number(n).toFixed(2).replace(/\.00$/,"").replace(/(\.\d)0$/,"$1");
}
function parseNonNegativeInt(val){
  const n = Math.round(+val);
  return Number.isFinite(n) && n >= 0 ? n : null;
}
function getBaselineInputs(){
  const pctRaw = +(trafficPullInput?.value || "");
  const gallonsRaw = +(gallonsPerFillInput?.value || "");
  const hasCustomTraffic = Number.isFinite(pctRaw) && pctRaw > 0;
  const hasCustomGallons = Number.isFinite(gallonsRaw) && gallonsRaw > 0;
  const trafficPullPct = hasCustomTraffic ? pctRaw : 2;
  const gallonsPerFill = hasCustomGallons ? gallonsRaw : 8;
  return {
    trafficShare: trafficPullPct / 100,
    trafficPullPct,
    gallonsPerFill,
    hasCustomTraffic,
    hasCustomGallons,
    days: 30,
  };
}
function formatBaselineLine(aadtVal, baselineComponents, baselineValue){
  let pct = null, gallons = null, days = null;
  if (baselineComponents) {
    if (Number.isFinite(baselineComponents.trafficPullPct)) pct = baselineComponents.trafficPullPct;
    else if (Number.isFinite(baselineComponents.traffic_share_pct)) pct = baselineComponents.traffic_share_pct;
    else if (Number.isFinite(baselineComponents.trafficShare)) pct = baselineComponents.trafficShare * 100;
    if (Number.isFinite(baselineComponents.gallonsPerFill)) gallons = baselineComponents.gallonsPerFill;
    else if (Number.isFinite(baselineComponents.gallons_per_fill)) gallons = baselineComponents.gallons_per_fill;
    if (Number.isFinite(baselineComponents.days)) days = baselineComponents.days;
  }
  if (!Number.isFinite(days)) days = 30;
  const defaults = (!Number.isFinite(pct) || !Number.isFinite(gallons)) ? getBaselineInputs() : null;
  if (!Number.isFinite(pct) && defaults) pct = defaults.trafficPullPct;
  if (!Number.isFinite(gallons) && defaults) gallons = defaults.gallonsPerFill;
  const aadtText = Number.isFinite(aadtVal) ? fmt(aadtVal) : "—";
  const baselineText = Number.isFinite(baselineValue) ? fmt(baselineValue) : "—";
  const parts = [`AADT ${aadtText}`];
  if (Number.isFinite(pct)) parts.push(`${fmtFloat(pct)}% traffic pull`);
  if (Number.isFinite(gallons)) parts.push(`${fmtFloat(gallons)} gal/fill`);
  if (Number.isFinite(days)) parts.push(`${fmtFloat(days)} days`);
  return `<b>AADT math</b>: ${parts.join(" × ")} = <b>${baselineText}</b>`;
}
function getCompetitionOverride(){
  const totalRaw = parseNonNegativeInt(actualCompTotalInput?.value);
  const heavyRaw = parseNonNegativeInt(actualCompHeavyInput?.value);
  const total = Number.isFinite(totalRaw) ? totalRaw : null;
  let heavy = Number.isFinite(heavyRaw) ? heavyRaw : null;
  if (total !== null && heavy !== null && heavy > total) heavy = total;
  return { total, heavy };
}
function updateCompetitionStatusView(d){
  const count = d?.competition?.count ?? null;
  const heavy = d?.competition?.heavy_count ?? null;
  if (actualCompTotalInput) actualCompTotalInput.placeholder = Number.isFinite(count) ? `Auto: ${count}` : "Auto from map";
  if (actualCompHeavyInput) actualCompHeavyInput.placeholder = Number.isFinite(heavy) ? `Auto: ${heavy}` : "Auto from map";
  if (actualCompStatus) {
    const override = d?.competition?.override_applied === true;
    actualCompStatus.textContent = override
      ? "Using user-entered competitor counts in the gallon estimate."
      : "Using detected competitors. Enter numbers to override and update the gallon estimate.";
  }
}
function esc(s){ return (s??"").toString().replace(/[&<>\"']/g,m=>({"&":"&amp;","<":"&lt;",">":"&gt;","\"":"&quot;","'":"&#39;"}[m])); }
function formatNominatimDisplay(row){
  if(!row) return "";
  const addr = row.address || {};
  const street = (()=>{
    const road = addr.road || addr.residential || addr.pedestrian || addr.path || addr.cycleway || addr.footway;
    const house = addr.house_number || addr.house_name || "";
    const parts = [];
    if (house) parts.push(String(house));
    if (road) parts.push(String(road));
    return parts.join(" ").trim();
  })();
  const locality = addr.city || addr.town || addr.village || addr.hamlet || addr.county || "";
  const regionParts = [locality, addr.state || addr.state_district || "", addr.postcode || ""].filter(Boolean);
  const tail = regionParts.join(", ");
  if (street && tail) return `${street}, ${tail}`;
  if (street) return street;
  if (tail) return tail;
  return row.display_name || "";
}
function buildOsmNormalized(row){
  if(!row) return null;
  const addr = row.address || {};
  const lat = Number(row.lat), lon = Number(row.lon);
  if(!Number.isFinite(lat) || !Number.isFinite(lon)) return null;
  const number = addr.house_number || addr.house_name || "";
  const road = addr.road || addr.residential || addr.pedestrian || addr.path || addr.cycleway || addr.footway || "";
  const line1Raw = [number, road].filter(Boolean).join(" ").trim();
  const city = addr.city || addr.town || addr.village || addr.hamlet || "";
  const county = addr.county || "";
  const state = addr.state || addr.state_district || "";
  const postcode = addr.postcode || "";
  const countryCode = addr.country_code ? String(addr.country_code).toUpperCase() : "";
  const country = countryCode || addr.country || "";
  const formatted = row.display_name || [line1Raw, city, state, postcode].filter(Boolean).join(", ");
  const line1 = line1Raw || (formatted.split(",")[0] || "").trim();
  return {
    formatted,
    line1,
    city,
    county,
    state,
    postcode,
    country,
    lat,
    lon,
    source: "OSM",
    place_id: row.place_id || null,
    raw: addr,
  };
}
function storageKeyForItem(it){
  if (!it) return null;
  if (it.storageKey) return it.storageKey;
  if (it.place_id) return `${it.type||""}:${it.place_id}`;
  const n = it.normalized;
  if (n && Number.isFinite(n.lat) && Number.isFinite(n.lon)) {
    return `${it.type||""}:${n.lat.toFixed(6)},${n.lon.toFixed(6)}`;
  }
  return null;
}
async function persistNormalizedSelection(item){
  if(!item || !item.normalized) return;
  const key = storageKeyForItem(item);
  if(key && key === lastStoredKey) return;
  try{
    const payload = {
      input: addrInput.value.trim(),
      normalized: item.normalized,
      source: item.type || item.normalized?.source || null,
      place_id: item.place_id || item.normalized?.place_id || null
    };
    await fetch("/api/addresses", { method:"POST", headers:{"Content-Type":"application/json"}, body: JSON.stringify(payload) });
    if(key) lastStoredKey = key;
  }catch(err){
    console.warn("Failed to store normalized address", err);
    if(key) lastStoredKey = null;
  }
}
function setOverlayWorking(msg="Working…"){ overlay.textContent = msg; overlay.style.display = "flex"; }
function clearOverlay(){ overlay.style.display = "none"; }

/* -------------------- Map & SV -------------------- */
function initMap(){ if(mapReady) return;
  map = L.map("map",{zoomControl:true}); window.map = map;
  L.tileLayer("https://{s}.tile.openstreetmap.org/{z}/{x}/{y}.png",{ attribution:"&copy; OpenStreetMap", crossOrigin:true }).addTo(map);
  layer = L.layerGroup().addTo(map);
  serverCompLayer = L.layerGroup().addTo(map);
  mapReady = true;
  map.on("moveend", () => { if (cmpShow.checked) refreshCompetitors(); updateLiveStats(); });
}
function initAADTMap(){ if(aadtReady) return;
  aadtMap = L.map("aadtMap",{zoomControl:true}); window.aadtMap = aadtMap;
  L.tileLayer("https://{s}.tile.openstreetmap.org/{z}/{x}/{y}.png",{ attribution:"&copy; OpenStreetMap", crossOrigin:true }).addTo(aadtMap);
  aadtLayer = L.layerGroup().addTo(aadtMap); aadtReady = true;
}
function updateStreetView(lat, lon){ svFrame.src = `https://maps.google.com/maps?q=&layer=c&cbll=${lat},${lon}&cbp=12,0,,0,0&output=svembed`; }
function renderAADTMarkers(list, used) {
  if (!Array.isArray(list)) return;
  for (const rec of list) {
    if (!Number.isFinite(rec.lat) || !Number.isFinite(rec.lon) || !Number.isFinite(rec.aadt)) continue;
    const val = rec.aadt;
    let color = (val>=30000)?"#be123c":(val>=20000)?"#f97316":(val>=10000)?"#eab308":"#84cc16";
    L.circleMarker([rec.lat, rec.lon], { radius: 5, weight: 1, color, fillColor: color, fillOpacity: 0.8 })
      .addTo(layer).bindPopup("AADT: " + fmt(val) + (rec.year?` (${rec.year})`:""));
  }
  if (used && Number.isFinite(used.lat) && Number.isFinite(used.lon)) {
    L.marker([used.lat, used.lon], { title:"AADT used", icon: L.divIcon({ className:"aadt-used", html:'<div style="font-size:18px;">⭐</div>', iconSize:[24,24], iconAnchor:[12,12] }) })
      .addTo(layer).bindPopup(`<b>USED AADT</b><br>${fmt(used.aadt)}${used.year?` (${used.year})`:''}<br>${esc(used.route||'')}`);
  }
}
function initOrUpdateMainMap(m){
  if(!mapReady) initMap();
  layer.clearLayers(); serverCompLayer.clearLayers();
  if(!m || !m.site) return;
  const site = [m.site.lat, m.site.lon];
  L.marker(site,{title:"Site"}).addTo(layer).bindPopup("<b>Site</b>");
  const pts = [site];
  if (m.aadt) renderAADTMarkers(m.aadt, m.aadt_used);
  const comps = m.all_competitors || m.competitors || [];
  for(const c of comps){
    if(!Number.isFinite(c.lat)||!Number.isFinite(c.lon)) continue;
    pts.push([c.lat,c.lon]);
    const dot = L.circleMarker([c.lat,c.lon],{ radius:7, weight:1.5, color:c.heavy?"#ff7f50":"#4ade80", fillColor:c.heavy?"#ff7f50":"#4ade80", fillOpacity:.95 })
      .addTo(serverCompLayer).bindPopup(`${esc(c.name||"Fuel")} - ${c.miles} mi`);
    if (dot.bringToFront) dot.bringToFront();
  }
  if (cmpShow.checked) { if (map.hasLayer(serverCompLayer)) map.removeLayer(serverCompLayer); }
  else { if (!map.hasLayer(serverCompLayer)) serverCompLayer.addTo(map); }
  map.fitBounds(L.latLngBounds(pts).pad(0.25));
  updateStreetView(site[0], site[1]);
}
function initOrUpdateAADTMap(site, items, used){
  if(!aadtReady) initAADTMap();
  aadtLayer.clearLayers();
  if(!site) return;
  const siteLL = [site.lat, site.lon];
  const bounds = [siteLL];
  L.marker(siteLL,{title:"Site"}).addTo(aadtLayer).bindPopup("<b>Site</b>");
  for (const s of (items||[])) {
    const color = s.aadt >= 30000 ? "#be123c" : s.aadt >= 20000 ? "#f97316" : s.aadt >= 10000 ? "#eab308" : "#84cc16";
    L.circleMarker([s.lat, s.lon], { radius: 5, weight:1, color, fillColor: color, fillOpacity:.85 })
      .addTo(aadtLayer)
      .bindPopup(`<b>${fmt(s.aadt)}${s.year?` (${s.year})`:''}</b><br>${esc(s.route||'')}${s.location?`<br>${esc(s.location)}`:''}<br><span class="small">~${s.miles} mi</span>`);
    bounds.push([s.lat, s.lon]);
  }
  if (used && Number.isFinite(used.lat) && Number.isFinite(used.lon)) {
    L.marker([used.lat, used.lon], { title:"AADT used", icon: L.divIcon({ className:"aadt-used-2", html:'<div style="font-size:18px;">⭐</div>', iconSize:[24,24], iconAnchor:[12,12] }) })
      .addTo(aadtLayer).bindPopup(`<b>USED AADT</b><br>${fmt(used.aadt)}${used.year?` (${used.year})`:''}<br>${esc(used.route||'')}`);
    bounds.push([used.lat, used.lon]);
  }
  aadtMap.fitBounds(L.latLngBounds(bounds).pad(0.25));
}
function renderAADTTable(items){
  const tb = document.querySelector("#aadtTable tbody");
  tb.innerHTML = (items||[]).map(s => {
    const src = s.source_url ? `<a href="${s.source_url}" target="_blank">Source</a>` : "";
    return `<tr><td>~${s.miles} mi</td><td>${fmt(s.aadt)}${s.year?` <span class="small">(${s.year})</span>`:''}</td><td>${esc(s.route||'')}</td><td>${esc(s.location||'')}</td><td>${src}</td></tr>`;
  }).join("");
}

/* -------------------- Advanced pills -------------------- */
function pills(){
  const p=[];
  if($("ex_large_dev").checked) p.push("+7.5% Large development nearby");
  if($("ex_hours18").checked)  p.push("−7.5% 18h ops");
  if($("ex_highincome").checked) p.push("+2.5% Higher-income");
  if($("ex_lowrating").checked)  p.push("−30% Rating < 4.0");
  if($("ex_competitive_pricing").checked)  p.push("+10% Competitive site gas pricing");
  if($("ex_rural").checked) p.push("+30% Rural bonus (0 comps within 3 mi)");
  $("activeExtras").innerHTML = p.map(x=>`<span class="badge">${esc(x)}</span>`).join(" ");
}
["ex_large_dev","ex_hours18","ex_highincome","ex_lowrating","ex_competitive_pricing","ex_rural"].forEach(id=>$(id).addEventListener("change",pills));

function addExtraRow(pct="",note=""){
  const row=document.createElement("div");
  row.style.marginTop="6px";
  row.innerHTML=`<span class="chip"><input class="extraPct" type="number" step="0.1" style="width:90px" placeholder="% e.g. 5 or -3" value="${pct}">
  <input class="extraNote" style="width:320px" placeholder="Comment" value="${esc(note)}"> <button class="rm" type="button">×</button></span>`;
  row.querySelector(".rm").addEventListener("click",()=>row.remove());
  $("extraList").appendChild(row);
}
$("addExtra").addEventListener("click",()=>addExtraRow());

function collectExtras(){
  const out=[];
  if($("ex_large_dev").checked) out.push({pct:7.5, note:"Large residential/commercial developments"});
  if($("ex_hours18").checked)  out.push({pct:-7.5, note:"18h ops"});
  if($("ex_highincome").checked) out.push({pct:2.5, note:"Higher income"});
  if($("ex_lowrating").checked)  out.push({pct:-30, note:"Rating < 4.0"});
  if($("ex_competitive_pricing").checked)  out.push({pct:10, note:"Competitive site gas pricing"});
  for(const chip of $("extraList").querySelectorAll(".chip")){
    const pct = +chip.querySelector(".extraPct").value;
    const note = chip.querySelector(".extraNote").value.trim();
    if(Number.isFinite(pct)) out.push({pct, note});
  }
  return out;
}
function getExtrasMultiplierPreview(){
  const extras = collectExtras();
  let mult = extras.reduce((m,e) => m * (1 + (Number(e.pct) || 0) / 100), 1);
  if (ex_rural?.checked) mult *= 1.30;
  return mult;
}
function getFlags(){ return { rural: $("ex_rural").checked === true }; }
function getPricePosition(){ const r=document.querySelector('input[name="pricepos"]:checked'); return r ? r.value : "inline"; }

/* -------------------- API helpers -------------------- */
function parseRoadFromDisplay(display){
  // Use first comma section, then strip leading house number/Apt/Suite
  let first = String(display||"").split(",")[0] || "";
  first = first.replace(/\b(Suite|Ste|Apt|Unit)\b.*$/i, "");
  first = first.replace(/^\s*\d+[A-Za-z-]?\s*,?\s*/, "");
  return first.trim();
}
async function safeJSON(url,opts){ const r=await fetch(url,opts); const t=await r.text(); try{ return JSON.parse(t);}catch{ throw new Error("Bad JSON"); } }
async function callEstimate(){
  const baselineInputs = getBaselineInputs();
  const body = {
    address: addrInput.value.trim(),
    mpds: +$("mpds").value || 0,
    diesel: +$("diesel").value || 0,
    advanced: { extra: collectExtras(), flags: getFlags(), price_position: getPricePosition() },
    enteredRoad: parseRoadFromDisplay(lastSelectedDisplay || addrInput.value.trim())
  };
  if (baselineInputs.hasCustomTraffic) body.trafficPullPct = baselineInputs.trafficPullPct;
  if (baselineInputs.hasCustomGallons) body.gallonsPerFill = baselineInputs.gallonsPerFill;
  const compOverride = getCompetitionOverride();
  if (compOverride.total !== null) body.actualCompCount = compOverride.total;
  if (compOverride.heavy !== null) body.actualCompHeavy = compOverride.heavy;
  if(selectedCoords){ body.siteLat = selectedCoords.lat; body.siteLon = selectedCoords.lon; }
  if(selectedNormalized){ body.normalizedAddress = selectedNormalized; }
  const notes = siteNotesInput ? siteNotesInput.value.trim() : "";
  if (notes) body.siteNotes = notes;
  const ov = +(aadtOverrideInput.value || ""); if(Number.isFinite(ov) && ov > 0) body.aadtOverride = ov;
  return await safeJSON("/estimate", { method:"POST", headers:{ "Content-Type":"application/json" }, body: JSON.stringify(body)});
}
/* -------------------- Math rendering -------------------- */
function canEstimate(){
  const val = +(aadtOverrideInput.value || "");
  return Number.isFinite(val) && val > 0;
}
function updateGoButtonState(){
  const enabled = canEstimate();
  goBtn.disabled = !enabled;
  if (refreshBtn) refreshBtn.disabled = !enabled;
  return enabled;
}
aadtOverrideInput.addEventListener("input", () => updateGoButtonState());
updateGoButtonState();
function renderMathFromServer(d){
  const B = d && d.calc_breakdown;
  if(!B){ renderMathFallback(buildCalcFallback(d)); return; }

  const baseline    = B.baseline || 0;
  const compAfter   = B.compRule?.afterComp ?? baseline;
  const baseMult    = B.compRule?.baseMult ?? 1;
  const heavyPen    = B.compRule?.heavyPenalty ?? 0;
  const compMult    = B.compRule?.compMult ?? 1;
  const compCount   = d?.competition?.count ?? B.compRule?.compCount ?? (d?.map?.competitors?.length ?? 0);
  const heavyCount  = d?.competition?.heavy_count ?? B.compRule?.heavyCount ?? (d?.map?.competitors?.filter?.(c=>c.heavy)?.length ?? 0);
  const capEquip    = B.caps?.capEquip ?? compAfter;
  const capSoft     = B.caps?.capSoftTotal ?? compAfter;
  const capHard     = B.caps?.capHardTotal ?? compAfter;
  const minCap      = Math.min(compAfter, capEquip, capHard);
  const softHit     = compAfter > capSoft;
  const afterCap    = Math.round(softHit ? minCap * 0.9 : minCap);
  const priceMult   = B.priceMult ?? 1;
  const afterPrice  = Math.round(afterCap * priceMult);
  const extrasMult  = B.extrasMult ?? 1;
  const preClamp    = B.preClamp ?? Math.round(afterPrice * extrasMult);
  const finalBase   = B.finalClampedToBaseline ?? Math.min(preClamp, baseline);
  const base        = d?.estimate?.base ?? d?.base ?? finalBase;
  const low         = d?.estimate?.low ?? d?.low ?? (Number.isFinite(base) ? Math.round(base * 0.86) : null);
  const high        = d?.estimate?.high ?? d?.high ?? (Number.isFinite(base) ? Math.round(base * 1.06) : null);
  const rangeTxt    = d?.estimate?.range || (Number.isFinite(low) && Number.isFinite(high) ? `${fmt(low)}–${fmt(high)}` : "—");
  const y2          = d?.estimate?.year2 ?? d?.year2 ?? (Number.isFinite(base) ? Math.round(base * 1.027) : null);
  const y3          = d?.estimate?.year3 ?? d?.year3 ?? (Number.isFinite(base) ? Math.round(base * 1.027 * 1.0125) : null);
  const aadtUsed    = d?.inputs?.aadt_used ?? null;
  const y2Txt       = Number.isFinite(y2) ? fmt(y2) : "—";
  const y3Txt       = Number.isFinite(y3) ? fmt(y3) : "—";
  const baseTxt     = Number.isFinite(base) ? fmt(base) : "—";

  const rows = [
    formatBaselineLine(aadtUsed, B.baselineComponents, baseline),
    `<b>Competitors in area</b> (1.5 mi): <b>${compCount}</b> total • Big box <b>${heavyCount}</b>`,
    `Competition rule: base ${baseMult.toFixed ? baseMult.toFixed(2) : baseMult} − Big box ${heavyPen.toFixed ? heavyPen.toFixed(2) : heavyPen} = × ${compMult.toFixed ? compMult.toFixed(2) : compMult} → <b>${fmt(compAfter)}</b>`,
    `Capacity caps (equipment/soft/hard): ${fmt(capEquip)} / ${fmt(capSoft)} / ${fmt(capHard)}${softHit ? " • soft penalty −10%" : ""} → <b>${fmt(afterCap)}</b>`,
    `Pricing factor: × ${priceMult} → <b>${fmt(afterPrice)}</b>`,
    `Extras: × ${extrasMult} → <b>${fmt(preClamp)}</b>`,
    `Baseline clamp: min(pre‑clamp, baseline) → <b>${fmt(finalBase)}</b>`,
    `<b>Final (BASE)</b>: <b>${baseTxt}</b> | Range: ${rangeTxt} | Y2: ${y2Txt} | Y3: ${y3Txt}`
  ];
  $("mathTable").innerHTML = rows.map(r=>`<div>${r}</div>`).join('');
}
function buildCalcFallback(d){
  try{
    const aadt = (d?.map?.aadt_used?.aadt) || (+(aadtOverrideInput.value || 0)) || null;
    const mpd = +($("mpds").value || 0);
    const diesel = +($("diesel").value || 0);
    if(!aadt) return null;
    const baselineInputs = getBaselineInputs();
    const ceiling = aadt * baselineInputs.trafficShare * baselineInputs.gallonsPerFill * baselineInputs.days;
    const mpd_cap = (mpd + diesel) * 25 * 12 * 30; // UI rough
    const after_cap = Math.min(ceiling, mpd_cap);
    const priceMult = getPricePosition()==='below'?1.10:(getPricePosition()==='above'?0.90:1.00);
    const extrasMult = getExtrasMultiplierPreview();
    const priceApplied = Math.round(after_cap * priceMult);
    const extrasApplied = Math.round(priceApplied * extrasMult);
    const base = Math.min(extrasApplied, Math.round(ceiling));
    return {
      aadt,
      ceiling,
      regular_mpd: mpd,
      diesel_mpd: diesel,
      mpd_cap,
      after_cap,
      priceMult,
      extrasMult,
      priceApplied,
      after_extras: extrasApplied,
      base,
      low: Math.round(base*0.86),
      high: Math.round(base*1.06),
      year2: Math.round(base*1.027),
      year3: Math.round(base*1.027*1.0125),
      baselineComponents: baselineInputs,
    };
  }catch{return null;}
}
function renderMathFallback(calc){
  if(!calc){ $("mathTable").innerHTML = '<em>— (no calc available)</em>'; return; }
  const rows = [
    formatBaselineLine(calc.aadt, calc.baselineComponents, calc.ceiling),
    `Capacity cap (MPDs ${calc.regular_mpd}+${calc.diesel_mpd} diesel): <b>${fmt(calc.mpd_cap)}</b>`,
    `After cap: <b>${fmt(calc.after_cap)}</b>`,
  ];
  if (Number.isFinite(calc.priceMult)) {
    rows.push(`Pricing factor: × ${fmtFloat(calc.priceMult)} → <b>${fmt(calc.priceApplied)}</b>`);
  }
  if (Number.isFinite(calc.extrasMult) && Math.abs(calc.extrasMult - 1) > 0.0001) {
    rows.push(`Extras: × ${fmtFloat(calc.extrasMult)} → <b>${fmt(calc.after_extras)}</b>`);
  }
  const baseTxt = Number.isFinite(calc.base) ? fmt(calc.base) : "—";
  const y2Txt = Number.isFinite(calc.year2) ? fmt(calc.year2) : "—";
  const y3Txt = Number.isFinite(calc.year3) ? fmt(calc.year3) : "—";
  rows.push(`Clamp to baseline: min(${fmt(calc.after_extras ?? calc.priceApplied)}, ${fmt(calc.ceiling)}) → <b>${baseTxt}</b>`);
  rows.push(`<b>Final (BASE)</b>: <b>${baseTxt}</b> | Range: ${fmt(calc.low)}–${fmt(calc.high)} | Y2: ${y2Txt} | Y3: ${y3Txt}`);
  $("mathTable").innerHTML = rows.map(r=>`<div>${r}</div>`).join('');
}

/* -------------------- Fallback detection -------------------- */
function isFallbackAADT(d){ const m = d?.inputs?.aadt_components?.method || d?.map?.aadt_used?.method || ""; return m === "fallback_no_dot_found" || m === "fallback_low_aadt"; }

/* -------------------- Rendering (Estimate) -------------------- */
function renderAll(d){
  const base = d.estimate?.base ?? d.base ?? d.estimate?.low ?? d.low ?? null;
  const low = d.estimate?.low ?? d.low ?? (Number.isFinite(base) ? Math.round(base * 0.86) : null);
  const high = d.estimate?.high ?? d.high ?? (Number.isFinite(base) ? Math.round(base * 1.06) : null);
  if (Number.isFinite(base)) $("estNum").textContent = fmt(base);
  else $("estNum").textContent = "—";
  const rangeTxt = d.estimate?.range || (Number.isFinite(low) && Number.isFinite(high) ? `${fmt(low)}–${fmt(high)}` : "—");
  $("estRange").textContent = "Full range: " + rangeTxt;
  const y2Val = d.estimate?.year2 ?? d.year2 ?? (Number.isFinite(base) ? Math.round(base * 1.027) : null);
  const y3Val = d.estimate?.year3 ?? d.year3 ?? (Number.isFinite(base) ? Math.round(base * 1.027 * 1.0125) : null);
  $("y2").textContent = Number.isFinite(y2Val) ? fmt(y2Val) : "—";
  $("y3").textContent = Number.isFinite(y3Val) ? fmt(y3Val) : "—";

  const fallback = isFallbackAADT(d);
  const usedRec  = d?.map?.aadt_used || {};
  const usedVal  = usedRec?.aadt ?? d?.inputs?.aadt_used ?? null;
  if (fallback && usedVal) { $("aadtBanner").textContent = `AADT: ${fmt(usedVal)} vehicles/day (fallback)`; $("fallbackChip").style.display = "inline-flex"; }
  else { $("aadtBanner").textContent = d.aadtText || (usedVal ? `AADT: ${fmt(usedVal)} vehicles/day` : "—"); $("fallbackChip").style.display = "none"; }

  if (d.calc_breakdown) renderMathFromServer(d);
  else renderMathFallback(buildCalcFallback(d));

  $("compLine").textContent = d.competitionText || "—";
  updateCompetitionStatusView(d);

  const hasDevs = Array.isArray(d.csv) && d.csv.length > 0;
  if (hasDevs) {
    const lines = d.csv.slice(0,6).map((x) => {
      const parts = [];
      if (x.name) parts.push(esc(x.name));
      if (x.status) parts.push(esc(x.status));
      if (x.details) parts.push(esc(x.details));
      if (x.date) parts.push(esc(x.date));
      return parts.join("; ");
    }).join(" // ");
    $("stopText").innerHTML = `Development flagged: <b>${lines}</b>`;
    $("stopBox").style.display = "block";
    $("devs").innerHTML = "<ul>"+d.csv.map((x) => {
      const parts = [];
      if (x.name) parts.push(esc(x.name));
      if (x.status) parts.push(esc(x.status));
      if (x.details) parts.push(esc(x.details));
      if (x.date) parts.push(esc(x.date));
      return `<li>${parts.join("; ")}</li>`;
    }).join("")+"</ul>";
  } else { $("stopBox").style.display = "none"; $("devs").innerHTML = "<em>No developments flagged</em>"; }

  baseSummaryText = (d.summary_base ?? d.summary ?? "").replace(/\s{2,}/g," ").trim();
  if (siteNotesInput) {
    const returnedNotes = typeof d.siteNotes === "string" ? d.siteNotes : "";
    siteNotesInput.value = returnedNotes;
  }
  updateSummaryDisplay();

  initOrUpdateMainMap(d.map);
  if (d?.map?.competitor_radius_mi) $("mapTitle").textContent = `Map: Site & competitors (${d.map.competitor_radius_mi} mi) + AADT dots + ⭐ AADT used`;

  if (d?.map?.site) {
    fetch(`/aadt/nearby?lat=${encodeURIComponent(d.map.site.lat)}&lon=${encodeURIComponent(d.map.site.lon)}&radiusMi=1`)
      .then(r => r.json()).then(j => {
        if (j.ok) { initOrUpdateAADTMap(d.map.site, j.items, d.map.aadt_used || null); renderAADTTable(j.items);
          const st = j.state || "NC";
          const srcMap = { NC: "NCDOT AADT Stations (official)", VA: "VDOT Traffic Volume ADT (official)", DC: "DDOT 2023 Traffic Volume (official)", FL: "FDOT AADT (TDA/RCI) (official)" };
          $("aadtSourceLine").textContent = "Source: " + (srcMap[st] || "official state AADT");
        }
      }).catch(()=>{});
  }
  showRating(addrInput.value.trim());
}

/* -------------------- Rating helpers -------------------- */
async function resolvePlaceIdIfNeeded(address){
  if (selectedPlaceId) return selectedPlaceId;
  try {
    const bias = mapReady && map ? (()=>{ const c = map.getCenter(); return `&lat=${encodeURIComponent(c.lat)}&lon=${encodeURIComponent(c.lng)}&radius=50000`; })() : "";
    const r = await fetch("/google/findplace?input=" + encodeURIComponent(address) + bias);
    const j = await r.json();
    if (j.ok && j.place_id) { selectedPlaceId = j.place_id; return j.place_id; }
  } catch {}
  return null;
}
async function showRating(address){
  let rating = null, total = null;
  const pid = await resolvePlaceIdIfNeeded(address);
  if (pid) {
    try { const r = await fetch("/google/rating?place_id=" + encodeURIComponent(pid)); const j = await r.json(); if (j.ok) { rating = j.rating ?? null; total = j.total ?? null; } } catch {}
  }
  if ((rating == null || rating === undefined) && selectedCoords) {
    try { const r2 = await fetch("/google/rating_by_location?lat=" + encodeURIComponent(selectedCoords.lat) + "&lon=" + encodeURIComponent(selectedCoords.lon));
      const j2 = await r2.json(); if (j2.ok) { rating = j2.rating ?? null; total = j2.total ?? null; } } catch {}
  }
  $("ratingLine").innerHTML = (rating != null && rating !== undefined) ? `\u2B50 ${rating} (${total||0} reviews)` : "—";
}

/* -------------------- Autocomplete (always on) -------------------- */
function hideAc(){ acBox.style.display = "none"; acActive = -1; }
function rankAutocompleteItems(q, items){
  const Q = q.trim().toLowerCase();
  return [...items].sort((a,b)=>{
    const A = (a.display||"").toLowerCase(), B = (b.display||"").toLowerCase();
    const aw = Number.isFinite(a.score)?a.score:(a.type==="Google"?1.2:0.8);
    const bw = Number.isFinite(b.score)?b.score:(b.type==="Google"?1.2:0.8);
    const aStarts = A.startsWith(Q)?3: (A.includes(Q)?1:0);
    const bStarts = B.startsWith(Q)?3: (B.includes(Q)?1:0);
    const aIdx = A.indexOf(Q); const bIdx = B.indexOf(Q);
    const aPen = aIdx>=0 ? aIdx/40 : 1.5;
    const bPen = bIdx>=0 ? bIdx/40 : 1.5;
    const as = aw + aStarts - aPen;
    const bs = bw + bStarts - bPen;
    return bs - as;
  });
}
function renderAc(list){
  if(!list.length){ hideAc(); return; }
  acBox.innerHTML = list.map((it,i) =>
    `<div class="ac-item${i===acActive?" active":""}" data-i="${i}">${esc(it.display)} <span class="badge">${it.type}</span></div>`
  ).join("");
  [...acBox.children].forEach(el => el.onclick = () => chooseAc(+el.dataset.i));
  acBox.style.display = "block";
}
async function googleSearch(q){
  try {
    const bias = mapReady && map ? (()=>{ const c = map.getCenter(); return `&lat=${encodeURIComponent(c.lat)}&lon=${encodeURIComponent(c.lng)}&radius=50000`; })() : "";
    const r = await fetch("/google/autocomplete?input=" + encodeURIComponent(q) + bias);
    const j = await r.json();
    if(!j.ok) return [];
    return (j.items||[]).map(it => ({...it, type:"Google", score:Number.isFinite(it.score)?it.score:1.3}));
  } catch { return []; }
}
async function nominatimSearch(q){
  try {
    const r = await fetch("/osm/autocomplete?q=" + encodeURIComponent(q));
    const j = await r.json();
    if(!j.ok) return [];
    return (j.items||[]).map(it => ({...it, type: it.type || "OSM", score: Number.isFinite(it.score)?it.score:0.7}));
  } catch { return []; }
}
async function fetchGoogleDetails(placeId){
  if(!placeId) return null;
  try {
    const r = await fetch("/google/place_details?place_id=" + encodeURIComponent(placeId));
    const j = await r.json();
    if(j.ok && j.item) return j.item;
  } catch {}
  return null;
}
async function chooseAc(i){
  try {
    const base = acItems[i];
    if (!base) return;
    acRequestToken++; // cancel any in-flight autocomplete responses
    lastSelectedDisplay = base.display || "";

    skipNextInputReset = true;
    addrInput.value = base.display || "";
    hideAc();
    setTimeout(() => { skipNextInputReset = false; }, 0);

    let it = base;
    if (it.type === "Google" && it.place_id && (!Number.isFinite(it.lat) || !Number.isFinite(it.lon))) {
      const detail = await fetchGoogleDetails(it.place_id);
      if (detail) {
        it = { ...it, ...detail };
        acItems[i] = it;
      }
    }

    selectedPlaceId = it.place_id || null;
    selectedNormalized = it.normalized || null;
    const coords = (Number.isFinite(it.lat) && Number.isFinite(it.lon)) ? { lat: it.lat, lon: it.lon } : null;
    selectedCoords = coords || null;

    if (coords && mapReady) {
      map.setView([coords.lat, coords.lon], 15);
      if (cmpShow.checked) refreshCompetitors();
    }

    persistNormalizedSelection(it);
    showRating(addrInput.value.trim());
  } catch (err) {
    console.warn("Failed to apply autocomplete selection", err);
  }
}
addrInput.addEventListener("input", () => {
  const q = addrInput.value.trim();
  if (!skipNextInputReset) { selectedCoords = null; selectedPlaceId = null; selectedNormalized = null; lastStoredKey = null; }
  skipNextInputReset = false;
  lastSelectedDisplay = q; // keep current typed text (used to extract road if user doesn't click a suggestion)
  const requestId = ++acRequestToken;
  if (q.length < 2) { hideAc(); return; }
  Promise.all([googleSearch(q), nominatimSearch(q)]).then(([g,n])=>{
    if (requestId !== acRequestToken) return; // stale response
    if (addrInput.value.trim() !== q) return; // input changed after request started
    const ranked = rankAutocompleteItems(q, [...g, ...n]);
    acItems = ranked.slice(0, 8);
    acActive = acItems.length ? 0 : -1; // highlight best match when available
    renderAc(acItems);
  });
});
addrInput.addEventListener("keydown", (e) => {
  if (acBox.style.display !== "none" && acItems.length) {
    if (e.key === "ArrowDown") { e.preventDefault(); acActive = Math.min(acActive+1, acItems.length-1); renderAc(acItems); }
    if (e.key === "ArrowUp")   { e.preventDefault(); acActive = Math.max(acActive-1, 0); renderAc(acItems); }
    if (e.key === "Enter")     { e.preventDefault(); chooseAc(Math.max(0, acActive)); }
  } else if (e.key === "Enter") {
    e.preventDefault();
    if (goBtn.disabled) { alert("Please enter an AADT override before estimating."); return; }
    onEstimateClick();
  }
});
document.addEventListener("keydown", (e) => { if (e.key === "Escape") hideAc(); });
document.addEventListener("pointerdown", (e) => { if (e.target !== addrInput && !acBox.contains(e.target)) hideAc(); });

/* -------------------- Competitors live layer -------------------- */
const COMP_API = "/api/competitors";
const CMP_MIN_MI = 0.5, CMP_MAX_MI = 2.0;
let cmpMarkers = [], cmpClusterGroup = null, cmpHeatLayer = null, cmpCache = new Map();
let cmpBrandSet = new Set(), cmpActiveBrands = new Set(); const BRAND_COLORS = {};
function colorForBrand(b){ if(!b) return "#9aa4b2"; if(!BRAND_COLORS[b]){ let h=0; for(let i=0;i<b.length;i++) h=(h*31 + b.charCodeAt(i))%360; BRAND_COLORS[b] = `hsl(${h},70%,58%)`; } return BRAND_COLORS[b]; }
function mapRadiusMi(){ if (!mapReady || !map) return 1.0; const b = map.getBounds(), c = b.getCenter(); const meters = map.distance(c, b.getNorthEast()); return Math.max(CMP_MIN_MI, Math.min(CMP_MAX_MI, meters / 1609.344)); }
function keyFor(c, r){ const q = (x,n)=>Math.round(x*Math.pow(10,n))/Math.pow(10,n); return `${q(c.lat,4)},${q(c.lon,4)}:${q(r,1)}`; }
function clearLiveMarkers(){ if (cmpClusterGroup){ cmpClusterGroup.clearLayers(); } cmpMarkers.forEach(m => map.removeLayer(m)); cmpMarkers = []; cmpBrandSet.clear(); }
function isBrandAllowed(b){ return cmpActiveBrands.size === 0 || cmpActiveBrands.has(b||"Unknown"); }
function updateLegendAndFilters(){
  const brands = [...cmpBrandSet].sort((a,b)=>a.localeCompare(b));
  brandLegend.innerHTML = brands.map(b => `<span><span class="cmp-dot" style="background:${colorForBrand(b)}"></span> ${esc(b)}</span>`).join("");
  if (brands.length === 0) { brandFilters.innerHTML = '<span class="subtle">No brands yet.</span>'; return; }
  brandFilters.innerHTML = brands.map(b=>{
    const checked = (cmpActiveBrands.size===0 || cmpActiveBrands.has(b)) ? "checked" : "";
    return `<label class="chip"><input type="checkbox" class="bf" data-brand="${esc(b)}" ${checked}> ${esc(b)}</label>`;
  }).join("");
}
function updateLiveStats(){
  const b = map.getBounds(); let total=0; const counts=new Map();
  for (const m of cmpMarkers){
    const allowed = isBrandAllowed(m.__brand);
    if (!allowed) continue;
    const latlng = m.getLatLng();
    if (!b || b.contains(latlng)) { total++; counts.set(m.__brand, (counts.get(m.__brand)||0)+1); }
  }
  $("liveCount").textContent = fmt(total);
  $("liveUnique").textContent = fmt(counts.size);
  const rows = [...counts.entries()].sort((a,b)=>b[1]-a[1]).slice(0,16).map(([br,n])=>`<div><span class="cmp-dot" style="background:${colorForBrand(br)}"></span> ${esc(br)} — <b>${fmt(n)}</b></div>`);
  $("liveBreakdown").innerHTML = rows.join("") || '<span class="subtle">No competitors visible.</span>';
}
function markerHTML(brand){ return `<span class="cmp-dot" style="background:${colorForBrand(brand)}"></span>`; }
function makeMarker(lat, lon, brand, name, addr){ const icon = L.divIcon({ className:"", html: markerHTML(brand), iconSize:[10,10], iconAnchor:[5,5] }); const m = L.marker([lat,lon], { icon, title: `${brand||"Brand"} — ${name||""}`, keyboard:false }); m.__brand = brand || "Unknown"; m.bindPopup(`<b>${esc(brand||"Brand")}</b> — ${esc(name||"")}<div class="small" style="opacity:.8">${esc(addr||"")}</div>`); return m; }
async function fetchCompetitorsForView(){
  if (!mapReady) return null;
  const b = map.getBounds(), c = b.getCenter(); const rMi = mapRadiusMi(); const key = keyFor({lat:c.lat, lon:c.lon}, rMi);
  const cached = cmpCache.get(key); const headers = {}; if (cached?.etag) headers["If-None-Match"] = cached.etag;
  $("cmpStatus").textContent = `Loading… (~${rMi.toFixed(1)} mi)`;
  try {
    const res = await fetch(`${COMP_API}?lat=${encodeURIComponent(c.lat)}&lon=${encodeURIComponent(c.lng)}&radiusMi=${encodeURIComponent(rMi.toFixed(2))}`, { headers });
    if (res.status === 304 && cached?.geo) { $("cmpStatus").textContent = `Ready (cached)`; return cached.geo; }
    if (!res.ok) throw new Error(`HTTP ${res.status}`);
    const etag = res.headers.get("ETag") || null; const geo = await res.json(); cmpCache.set(key, { etag, geo });
    $("cmpStatus").textContent = `Ready`; return geo;
  } catch (e) { $("cmpStatus").textContent = `Load failed`; return null; }
}
function applyBrandFilterAndRedraw(){
  if (cmpCluster.checked && window.L && L.MarkerClusterGroup) { if (!cmpClusterGroup) cmpClusterGroup = L.markerClusterGroup(); cmpClusterGroup.clearLayers(); }
  else { if (cmpClusterGroup) { map.removeLayer(cmpClusterGroup); cmpClusterGroup = null; } }
  const visible = [];
  for (const m of cmpMarkers) {
    const allowed = isBrandAllowed(m.__brand);
    if (!cmpClusterGroup) { if (allowed) { if (!map.hasLayer(m)) m.addTo(map); } else { if (map.hasLayer(m)) map.removeLayer(m); } }
    if (allowed) visible.push(m);
  }
  if (cmpClusterGroup) { cmpMarkers.forEach(m => { if (map.hasLayer(m)) map.removeLayer(m); }); cmpClusterGroup.addLayers(visible); if (!map.hasLayer(cmpClusterGroup)) cmpClusterGroup.addTo(map); }
  if (cmpHeat.checked && window.L && L.heatLayer) {
    const pts = []; const bounds = map.getBounds();
    for (const m of visible) { const latlng = m.getLatLng(); if (!bounds || bounds.contains(latlng)) pts.push([latlng.lat, latlng.lng, 0.7]); }
    if (!cmpHeatLayer) cmpHeatLayer = L.heatLayer(pts, { radius: 24, blur: 18, maxZoom: 18 }); else cmpHeatLayer.setLatLngs(pts);
    if (!map.hasLayer(cmpHeatLayer)) cmpHeatLayer.addTo(map);
  } else { if (cmpHeatLayer && map.hasLayer(cmpHeatLayer)) map.removeLayer(cmpHeatLayer); }
  updateLegendAndFilters(); updateLiveStats();
}
async function refreshCompetitors(){
  const geo = await fetchCompetitorsForView(); if (!geo || !Array.isArray(geo.features)) return;
  if (cmpHeatLayer && map.hasLayer(cmpHeatLayer)) map.removeLayer(cmpHeatLayer);
  clearLiveMarkers();
  for (const f of geo.features){
    const g = f.geometry, p = f.properties || {}; const coords = Array.isArray(g?.coordinates) ? g.coordinates : null;
    if (!coords || coords.length < 2) continue; const lon = +coords[0], lat = +coords[1];
    if (!Number.isFinite(lat) || !Number.isFinite(lon)) continue;
    const brand = p.brand || "Unknown"; const m = makeMarker(lat, lon, brand, p.name, p.address);
    cmpMarkers.push(m); cmpBrandSet.add(brand);
  }
  if (map.hasLayer(serverCompLayer)) map.removeLayer(serverCompLayer);
  updateLegendAndFilters(); applyBrandFilterAndRedraw();
}
cmpShow.addEventListener("change", () => {
  if (cmpShow.checked) { if (!mapReady) initMap(); refreshCompetitors(); }
  else {
    if (cmpHeatLayer && map.hasLayer(cmpHeatLayer)) map.removeLayer(cmpHeatLayer);
    if (cmpClusterGroup) { cmpClusterGroup.clearLayers(); map.removeLayer(cmpClusterGroup); }
    cmpMarkers.forEach(m => map.removeLayer(m));
    if (!map.hasLayer(serverCompLayer)) serverCompLayer.addTo(map);
    $("cmpStatus").textContent = "—";
  }
});
cmpHeat.addEventListener("change", applyBrandFilterAndRedraw);
cmpCluster.addEventListener("change", applyBrandFilterAndRedraw);
$("brandFilters").addEventListener("change", (e)=>{
  const t = e.target;
  if (t && t.matches('input.bf[data-brand]')){
    const b = t.getAttribute("data-brand");
    if (t.checked) cmpActiveBrands.add(b); else cmpActiveBrands.delete(b);
    applyBrandFilterAndRedraw();
  }
});
$("brandsClear").addEventListener("click", () => { cmpActiveBrands.clear(); updateLegendAndFilters(); applyBrandFilterAndRedraw(); });
$("brandsAll").addEventListener("click", () => { cmpActiveBrands = new Set(cmpBrandSet); updateLegendAndFilters(); applyBrandFilterAndRedraw(); });

/* -------------------- Main actions -------------------- */
function tidyUI(){ hideAc(); }
async function onEstimateClick(){
  if(!addrInput.value.trim() && !selectedCoords){ alert("Please select a valid address first."); return; }
  if(!updateGoButtonState()){ alert("Please enter an AADT override before estimating."); return; }
  try {
    goBtn.disabled = true;
    setOverlayWorking("Working…");
    tidyUI();
    const resp = await callEstimate();
    if (!resp || resp.ok !== true) { alert("Estimate failed: " + (resp?.status || "Unknown error")); return; }
    renderAll(resp); pills();
    if (cmpShow.checked && map && serverCompLayer && map.hasLayer(serverCompLayer)) { map.removeLayer(serverCompLayer); }
  } catch (e) { alert("Error: " + (e?.message || e)); }
  finally { updateGoButtonState(); clearOverlay(); }
}
goBtn.addEventListener("click", onEstimateClick);
/* -------------------- PDF export (server-side) -------------------- */
exportBtn?.addEventListener("click", async ()=>{
  if(!addrInput.value.trim() && !selectedCoords){ alert("Please select a valid address first."); return; }
  if(!updateGoButtonState()){ alert("Please enter an AADT override before exporting."); return; }
  if (exportBtn.disabled) return;

  const baseInputs = getBaselineInputs();
  const body = {
    address: addrInput.value.trim(),
    mpds: +$("mpds").value || 0,
    diesel: +$("diesel").value || 0,
    aadtOverride: +(aadtOverrideInput.value || "") || null,
    advanced: { price_position: getPricePosition(), flags: getFlags(), extra: collectExtras() },
    enteredRoad: parseRoadFromDisplay(lastSelectedDisplay || addrInput.value.trim())
  };
  if (baseInputs.hasCustomTraffic) body.trafficPullPct = baseInputs.trafficPullPct;
  if (baseInputs.hasCustomGallons) body.gallonsPerFill = baseInputs.gallonsPerFill;
  const compOverride = getCompetitionOverride();
  if (compOverride.total !== null) body.actualCompCount = compOverride.total;
  if (compOverride.heavy !== null) body.actualCompHeavy = compOverride.heavy;
  if (selectedCoords) { body.siteLat = selectedCoords.lat; body.siteLon = selectedCoords.lon; }
  const notes = siteNotesInput ? siteNotesInput.value.trim() : "";
  if (notes) body.siteNotes = notes;

  let previousLabel = null;
  let toggled = false;
  if (exportBtn) {
    try {
      previousLabel = exportBtn.textContent;
      exportBtn.disabled = true;
      exportBtn.textContent = "Exporting…";
      toggled = true;
    } catch {}
  }

  try {
    setOverlayWorking("Building PDF report…");
    const resp = await fetch("/report/pdf", { method: "POST", headers: { "Content-Type": "application/json" }, body: JSON.stringify(body) });
    if (!resp.ok) {
      const t = await resp.text().catch(()=>null);
      throw new Error("Server PDF failed: " + (t || resp.statusText));
    }
    const blob = await resp.blob();
    const url = URL.createObjectURL(blob);
    const a = document.createElement("a");
    a.href = url;
    a.download = "FuelIQ_Site_Report.pdf";
    document.body.appendChild(a);
    a.click();
    document.body.removeChild(a);
    setTimeout(() => URL.revokeObjectURL(url), 1000);
  }catch(e){
    alert("PDF export failed: " + (e?.message || e));
  }finally{
    clearOverlay();
    if (exportBtn && toggled) {
      exportBtn.disabled = false;
      try {
        if (previousLabel != null) exportBtn.textContent = previousLabel;
      } catch {}
    }
  }
});

/* -------------------- Init -------------------- */
document.addEventListener("DOMContentLoaded", async () => {
  try {
    const r = await fetch("/google/status");
    const j = await r.json();
    const detailParts = [];
    if (j?.details?.autocomplete?.status) detailParts.push(`Autocomplete: ${j.details.autocomplete.status}`);
    if (j?.details?.streetview?.status) detailParts.push(`Street View: ${j.details.streetview.status}`);
    const suffix = detailParts.length ? ` (${detailParts.join("; ")})` : "";
    $("apiStatus").textContent = j.ok
      ? `API: Google — Working${suffix}`
      : `API: Google — ${j.status || "Unavailable"}${suffix}`;
  }
  catch { $("apiStatus").textContent = "API: Google — unavailable"; }
  initMap();
});
  </script>
</body>
</html><|MERGE_RESOLUTION|>--- conflicted
+++ resolved
@@ -146,9 +146,6 @@
           <input id="aadtOverride" type="number" min="1"/>
           <button id="go">Estimate</button>
           <button id="refreshAfterChange" type="button">Re-Check After Changes</button>
-<<<<<<< HEAD
-          <button id="startOver" type="button">Start Over</button>
-=======
         </div>
       </div>
       <div style="margin-top:10px;">
@@ -167,7 +164,6 @@
           <div id="actualCompStatus" class="muted subtle" style="max-width:260px;">
             Using detected competitors. Enter numbers to override and update the gallon estimate.
           </div>
->>>>>>> e3e918f8
         </div>
       </div>
       <div class="toolbar notes-toolbar">
@@ -362,14 +358,6 @@
     if(!addrInput.value.trim() && !selectedCoords){ alert("Please select a valid address first."); return; }
     if(!updateGoButtonState()){ alert("Please enter an AADT override before re-checking."); return; }
     onEstimateClick();
-<<<<<<< HEAD
-  });
-}
-if (startOverBtn) {
-  startOverBtn.addEventListener("click", () => {
-    window.location.reload();
-=======
->>>>>>> e3e918f8
   });
 }
 
